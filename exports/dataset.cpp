/// @file
/// SPDX-License-Identifier: GPL-3.0-or-later
/// @author Simon Heybrock
/// Copyright &copy; 2018 ISIS Rutherford Appleton Laboratory, NScD Oak Ridge
/// National Laboratory, and European Spallation Source ERIC.
#include <variant>

#include <pybind11/eigen.h>
#include <pybind11/numpy.h>
#include <pybind11/operators.h>
#include <pybind11/pybind11.h>
#include <pybind11/stl.h>
#include <pybind11/stl_bind.h>

#include "convert.h"
#include "dataset.h"
#include "events.h"
#include "except.h"
#include "tag_util.h"
#include "tags.h"
#include "unit.h"
#include "zip_view.h"

namespace py = pybind11;

template <typename Collection>
auto getItemBySingleIndex(Collection &self,
                          const std::tuple<Dim, gsl::index> &index) {
  gsl::index idx{std::get<gsl::index>(index)};
  auto &dim = std::get<Dim>(index);
  auto sz = self.dimensions()[dim];
  if (idx <= -sz || idx >= sz) // index is out of range
    throw std::runtime_error("Dimension size is " +
                             std::to_string(self.dimensions()[dim]) +
                             ", can't treat " + std::to_string(idx));
  if (idx < 0)
    idx = sz + idx;
  return self(std::get<Dim>(index), idx);
}

template <class T> struct mutable_span_methods {
  static void add(py::class_<gsl::span<T>> &span) {
    span.def("__setitem__", [](gsl::span<T> &self, const gsl::index i,
                               const T value) { self[i] = value; });
  }
};
template <class T> struct mutable_span_methods<const T> {
  static void add(py::class_<gsl::span<const T>> &) {}
};

template <class T> std::string element_to_string(const T &item) {
  using dataset::to_string;
  using std::to_string;
  if constexpr (std::is_same_v<T, std::string>)
    return {'"' + item + "\", "};
  else if constexpr (std::is_same_v<T, Eigen::Vector3d>)
    return {"(Eigen::Vector3d), "};
  else if constexpr (std::is_same_v<T,
                                    boost::container::small_vector<double, 8>>)
    return {"(vector), "};
  else
    return to_string(item) + ", ";
}

template <class T> std::string array_to_string(const T &arr) {
  const gsl::index size = arr.size();
  if (size == 0)
   return std::string("[]");
  std::string s = "[";
  for (gsl::index i = 0; i < arr.size(); ++i) {
   if (i == 4 && size > 8) {
     s += "..., ";
     i = size - 4;
   }
   s += element_to_string(arr[i]);
  }
  s.resize(s.size() - 2);
  s += "]";
  return s;
}

template <class T> void declare_span(py::module &m, const std::string &suffix) {
  py::class_<gsl::span<T>> span(m, (std::string("span_") + suffix).c_str());
  span.def("__getitem__", &gsl::span<T>::operator[],
           py::return_value_policy::reference)
      .def("size", &gsl::span<T>::size)
      .def("__len__", &gsl::span<T>::size)
      .def("__iter__", [](const gsl::span<T> &self) {
        return py::make_iterator(self.begin(), self.end());
      })
      .def("__repr__",
       [](const gsl::span<T> &self) { return array_to_string(self); });
  mutable_span_methods<T>::add(span);
}

template <class... Keys>
void declare_VariableZipProxy(py::module &m, const std::string &suffix,
                              const Keys &... keys) {
  using Proxy = decltype(zip(std::declval<Dataset &>(), keys...));
  py::class_<Proxy> proxy(m,
                          (std::string("VariableZipProxy_") + suffix).c_str());
  proxy.def("__len__", &Proxy::size)
      .def("__getitem__", &Proxy::operator[])
      .def("__iter__",
           [](const Proxy &self) {
             return py::make_iterator(self.begin(), self.end());
           },
           // WARNING The py::keep_alive is really important. It prevents
           // deletion of the VariableZipProxy when its iterators are still in
           // use. This is necessary due to the underlying implementation, which
           // used ranges::view::zip based on temporary gsl::range.
           py::keep_alive<0, 1>());
}

template <class... Fields>
void declare_ItemZipProxy(py::module &m, const std::string &suffix) {
  using Proxy = ItemZipProxy<Fields...>;
  py::class_<Proxy> proxy(m, (std::string("ItemZipProxy_") + suffix).c_str());
  proxy.def("__len__", &Proxy::size)
      .def("__iter__",
           [](const Proxy &self) {
             return py::make_iterator(self.begin(), self.end());
           })
      .def("append",
           [](const Proxy &self,
              const std::tuple<typename Fields::value_type...> &item) {
             self.push_back(item);
           });
}

template <class... Fields>
void declare_ranges_pair(py::module &m, const std::string &suffix) {
  using Proxy = ranges::v3::common_pair<Fields &...>;
  py::class_<Proxy> proxy(
      m, (std::string("ranges_v3_common_pair_") + suffix).c_str());
  proxy.def("first", [](const Proxy &self) { return std::get<0>(self); })
      .def("second", [](const Proxy &self) { return std::get<1>(self); });
}

template <class T>
void declare_VariableView(py::module &m, const std::string &suffix) {
  py::class_<VariableView<T>> view(
      m, (std::string("VariableView_") + suffix).c_str());
  view.def("__repr__",
           [](const VariableView<T> &self) { return array_to_string(self); })
      .def("__getitem__", &VariableView<T>::operator[],
           py::return_value_policy::reference)
      .def("__setitem__", [](VariableView<T> &self, const gsl::index i,
                             const T value) { self[i] = value; })
      .def("__len__", &VariableView<T>::size)
      .def("__iter__", [](const VariableView<T> &self) {
        return py::make_iterator(self.begin(), self.end());
      });
}

/// Helper to pass "default" dtype.
struct Empty {
  char dummy;
};

DType convertDType(const py::dtype type) {
  if (type.is(py::dtype::of<double>()))
    return dtype<double>;
  if (type.is(py::dtype::of<float>()))
    return dtype<float>;
  // See https://github.com/pybind/pybind11/pull/1329, int64_t not matching
  // numpy.int64 correctly.
  if (type.is(py::dtype::of<std::int64_t>()) ||
      (type.kind() == 'i' && type.itemsize() == 8))
    return dtype<int64_t>;
  if (type.is(py::dtype::of<int32_t>()))
    return dtype<int32_t>;
  if (type.is(py::dtype::of<bool>()))
    return dtype<bool>;
  throw std::runtime_error("unsupported dtype");
}

namespace detail {
template <class T> struct MakeVariable {
  static Variable apply(const Tag tag, const std::vector<Dim> &labels,
                        py::array data) {
    // Pybind11 converts py::array to py::array_t for us, with all sorts of
    // automatic conversions such as integer to double, if required.
    py::array_t<T> dataT(data);
    const py::buffer_info info = dataT.request();
    Dimensions dims(labels, info.shape);
    auto *ptr = (T *)info.ptr;
    return ::makeVariable<T, ssize_t>(tag, dims, info.strides, ptr);
  }
};

template <class T> struct MakeVariableDefaultInit {
  static Variable apply(const Tag tag, const std::vector<Dim> &labels,
                        const py::tuple &shape) {
    Dimensions dims(labels, shape.cast<std::vector<gsl::index>>());
    return ::makeVariable<T>(tag, dims);
  }
};

Variable makeVariable(const Tag tag, const std::vector<Dim> &labels,
                      py::array &data,
                      py::dtype dtype = py::dtype::of<Empty>()) {
  const py::buffer_info info = data.request();
  // Use custom dtype, otherwise dtype of data.
  const auto dtypeTag = dtype.is(py::dtype::of<Empty>())
                            ? convertDType(data.dtype())
                            : convertDType(dtype);
  return CallDType<double, float, int64_t, int32_t, char,
                   bool>::apply<detail::MakeVariable>(dtypeTag, tag, labels,
                                                      data);
}

Variable makeVariableDefaultInit(const Tag tag, const std::vector<Dim> &labels,
                                 const py::tuple &shape,
                                 py::dtype dtype = py::dtype::of<Empty>()) {
  // TODO Numpy does not support strings, how can we specify std::string as a
  // dtype? The same goes for other, more complex item types we need for
  // variables. Do we need an overload with a dtype arg that does not use
  // py::dtype?
  const auto dtypeTag = dtype.is(py::dtype::of<Empty>()) ? defaultDType(tag)
                                                         : convertDType(dtype);
  return CallDType<double, float, int64_t, int32_t, char, bool, Dataset,
                   typename Data::EventTofs_t::type, Eigen::Vector3d>::
      apply<detail::MakeVariableDefaultInit>(dtypeTag, tag, labels, shape);
}

namespace Key {
using Tag = Tag;
using TagName = std::pair<Tag, const std::string &>;
auto get(const Key::Tag &key) {
  static const std::string empty;
  return std::tuple(key, empty);
}
auto get(const Key::TagName &key) { return key; }
} // namespace Key

template <class K>
void insertDefaultInit(
    Dataset &self, const K &key,
    const std::tuple<const std::vector<Dim> &, py::tuple> &data) {
  const auto & [ tag, name ] = Key::get(key);
  const auto & [ labels, array ] = data;
  auto var = makeVariableDefaultInit(tag, labels, array);
  if (!name.empty())
    var.setName(name);
  self.insert(std::move(var));
}

template <class K>
void insert_ndarray(
    Dataset &self, const K &key,
    const std::tuple<const std::vector<Dim> &, py::array &> &data) {
  const auto & [ tag, name ] = Key::get(key);
  const auto & [ labels, array ] = data;
  const auto dtypeTag = convertDType(array.dtype());
  auto var = CallDType<double, float, int64_t, int32_t, char,
                       bool>::apply<detail::MakeVariable>(dtypeTag, tag, labels,
                                                          array);
  if (!name.empty())
    var.setName(name);
  self.insert(std::move(var));
}

// Note the concretely typed py::array_t. If we use py::array it will not match
// plain Python arrays.
template <class T, class K>
void insert_conv(
    Dataset &self, const K &key,
    const std::tuple<const std::vector<Dim> &, py::array_t<T> &> &data) {
  const auto & [ tag, name ] = Key::get(key);
  const auto & [ labels, array ] = data;
  // TODO This is converting back and forth between py::array and py::array_t,
  // can we do this in a better way?
  auto var = detail::MakeVariable<T>::apply(tag, labels, array);
  if (!name.empty())
    var.setName(name);
  self.insert(std::move(var));
}

template <class T, class K>
void insert_0D(Dataset &self, const K &key,
               const std::tuple<const std::vector<Dim> &, T &> &data) {
  const auto & [ tag, name ] = Key::get(key);
  const auto & [ labels, value ] = data;
  if (!labels.empty())
    throw std::runtime_error(
        "Got 0-D data, but nonzero number of dimension labels.");
  auto var = ::makeVariable<T>(tag, {}, {value});
  if (!name.empty())
    var.setName(name);
  self.insert(std::move(var));
}

template <class T, class K>
void insert_1D(
    Dataset &self, const K &key,
    const std::tuple<const std::vector<Dim> &, std::vector<T> &> &data) {
  const auto & [ tag, name ] = Key::get(key);
  const auto & [ labels, array ] = data;
  Dimensions dims{labels, {static_cast<gsl::index>(array.size())}};
  auto var = ::makeVariable<T>(tag, dims, array);
  if (!name.empty())
    var.setName(name);
  self.insert(std::move(var));
}

template <class Var, class K>
void insert(Dataset &self, const K &key, const Var &var) {
  const auto & [ tag, name ] = Key::get(key);
  if (self.contains(tag, name))
    if (self(tag, name) == var)
      return;
  Variable copy(var);
  copy.setTag(tag);
  if (!name.empty())
    copy.setName(name);
  self.insert(std::move(copy));
}

// Add size factor.
template <class T>
std::vector<gsl::index> numpy_strides(const std::vector<gsl::index> &s) {
  std::vector<gsl::index> strides(s.size());
  gsl::index elemSize = sizeof(T);
  for (size_t i = 0; i < strides.size(); ++i) {
    strides[i] = elemSize * s[i];
  }
  return strides;
}

template <class T> struct SetData {
  static void apply(const VariableSlice &slice, const py::array &data) {
    // Pybind11 converts py::array to py::array_t for us, with all sorts of
    // automatic conversions such as integer to double, if required.
    py::array_t<T> dataT(data);

    const auto &dims = slice.dimensions();
    const py::buffer_info info = dataT.request();
    const auto &shape = dims.shape();
    if (!std::equal(info.shape.begin(), info.shape.end(), shape.begin(),
                    shape.end()))
      throw std::runtime_error(
          "Shape mismatch when setting data from numpy array.");

    auto buf = slice.span<T>();
    auto *ptr = (T *)info.ptr;
    std::copy(ptr, ptr + slice.size(), buf.begin());
  }
};

template <class T, class K>
void setData(T &self, const K &key, const py::array &data) {
  const auto & [ tag, name ] = Key::get(key);
  const auto slice = self(tag, name);
  CallDType<double, float, int64_t, int32_t, char,
            bool>::apply<detail::SetData>(slice.dtype(), slice, data);
}

template <class T>
auto pySlice(T &source, const std::tuple<Dim, const py::slice> &index)
    -> decltype(source(Dim::Invalid, 0)) {
  const auto & [ dim, indices ] = index;
  size_t start, stop, step, slicelength;
  const auto size = source.dimensions()[dim];
  if (!indices.compute(size, &start, &stop, &step, &slicelength))
    throw py::error_already_set();
  if (step != 1)
    throw std::runtime_error("Step must be 1");
  return source(dim, start, stop);
}

void setVariableSlice(VariableSlice &self,
                      const std::tuple<Dim, gsl::index> &index,
                      const py::array &data) {
  auto slice = self(std::get<Dim>(index), std::get<gsl::index>(index));
  CallDType<double, float, int64_t, int32_t, char,
            bool>::apply<detail::SetData>(slice.dtype(), slice, data);
}

void setVariableSliceRange(VariableSlice &self,
                           const std::tuple<Dim, const py::slice> &index,
                           const py::array &data) {
  auto slice = pySlice(self, index);
  CallDType<double, float, int64_t, int32_t, char,
            bool>::apply<detail::SetData>(slice.dtype(), slice, data);
}
} // namespace detail

template <class T> struct MakePyBufferInfoT {
  static py::buffer_info apply(VariableSlice &view) {
    return py::buffer_info(
        view.template span<T>().data(), /* Pointer to buffer */
        sizeof(T),                      /* Size of one scalar */
        py::format_descriptor<
            std::conditional_t<std::is_same_v<T, bool>, bool, T>>::
            format(),              /* Python struct-style format descriptor */
        view.dimensions().count(), /* Number of dimensions */
        view.dimensions().shape(), /* Buffer dimensions */
        detail::numpy_strides<T>(
            view.strides()) /* Strides (in bytes) for each index */
    );
  }
};

py::buffer_info make_py_buffer_info(VariableSlice &view) {
  return CallDType<double, float, int64_t, int32_t, char,
                   bool>::apply<MakePyBufferInfoT>(view.dtype(), view);
}

template <class T, class Var> auto as_py_array_t(py::object &obj, Var &view) {
  // TODO Should `Variable` also have a `strides` method?
  const auto strides = VariableSlice(view).strides();
  using py_T = std::conditional_t<std::is_same_v<T, bool>, bool, T>;
  return py::array_t<py_T>{view.dimensions().shape(),
                           detail::numpy_strides<T>(strides),
                           (py_T *)view.template span<T>().data(), obj};
}

template <class Var, class... Ts>
std::variant<py::array_t<Ts>...> as_py_array_t_variant(py::object &obj) {
  auto &view = obj.cast<Var &>();
  switch (view.dtype()) {
  case dtype<double>:
    return {as_py_array_t<double>(obj, view)};
  case dtype<float>:
    return {as_py_array_t<float>(obj, view)};
  case dtype<int64_t>:
    return {as_py_array_t<int64_t>(obj, view)};
  case dtype<int32_t>:
    return {as_py_array_t<int32_t>(obj, view)};
  case dtype<char>:
    return {as_py_array_t<char>(obj, view)};
  case dtype<bool>:
    return {as_py_array_t<bool>(obj, view)};
  default:
    throw std::runtime_error("not implemented for this type.");
  }
}

template <class... Ts> struct as_VariableViewImpl {
  template <class Var>
  static std::variant<std::conditional_t<
      std::is_same_v<Var, Variable>, gsl::span<underlying_type_t<Ts>>,
      VariableView<underlying_type_t<Ts>>>...>
  get(Var &view) {
    switch (view.dtype()) {
    case dtype<double>:
      return {view.template span<double>()};
    case dtype<float>:
      return {view.template span<float>()};
    case dtype<int64_t>:
      return {view.template span<int64_t>()};
    case dtype<int32_t>:
      return {view.template span<int32_t>()};
    case dtype<char>:
      return {view.template span<char>()};
    case dtype<bool>:
      return {view.template span<bool>()};
    case dtype<std::string>:
      return {view.template span<std::string>()};
    case dtype<boost::container::small_vector<double, 8>>:
      return {view.template span<boost::container::small_vector<double, 8>>()};
    case dtype<Dataset>:
      return {view.template span<Dataset>()};
    case dtype<Eigen::Vector3d>:
      return {view.template span<Eigen::Vector3d>()};
    default:
      throw std::runtime_error("not implemented for this type.");
    }
  }

  // Return a scalar value from a variable, implicitly requiring that the
  // variable is 0-dimensional and thus has only a single item.
  template <class Var> static py::object scalar(Var &view) {
    dataset::expect::equals(Dimensions(), view.dimensions());
    return std::visit(
        [](const auto &data) {
          return py::cast(data[0], py::return_value_policy::reference);
        },
        get(view));
  }
  // Set a scalar value in a variable, implicitly requiring that the
  // variable is 0-dimensional and thus has only a single item.
  template <class Var> static void set_scalar(Var &view, const py::object &o) {
    dataset::expect::equals(Dimensions(), view.dimensions());
    std::visit(
        [&o](const auto &data) {
          data[0] = o.cast<typename std::decay_t<decltype(data)>::value_type>();
        },
        get(view));
  }
};

using as_VariableView =
    as_VariableViewImpl<double, float, int64_t, int32_t, char, bool,
                        std::string, boost::container::small_vector<double, 8>,
                        Dataset, Eigen::Vector3d>;

class SubsetHelper {
public:
  template <class D> SubsetHelper(D &d) : m_data(d) {}
  auto subset(const std::string &name) const { return m_data.subset(name); }
  auto subset(const Tag tag, const std::string &name) const {
    return m_data.subset(tag, name);
  }
  template <class D> void insert(const std::string &name, D &subset) {
    m_data.insert(name, subset);
  }

private:
  DatasetSlice m_data;
};

using small_vector = boost::container::small_vector<double, 8>;
PYBIND11_MAKE_OPAQUE(small_vector);

PYBIND11_MODULE(dataset, m) {
  py::bind_vector<boost::container::small_vector<double, 8>>(
      m, "SmallVectorDouble8");

  py::enum_<Dim>(m, "Dim")
      .value("Component", Dim::Component)
      .value("DeltaE", Dim::DeltaE)
      .value("Detector", Dim::Detector)
      .value("DetectorScan", Dim::DetectorScan)
      .value("Energy", Dim::Energy)
      .value("Event", Dim::Event)
      .value("Invalid", Dim::Invalid)
      .value("Monitor", Dim::Monitor)
      .value("Polarization", Dim::Polarization)
      .value("Position", Dim::Position)
      .value("Q", Dim::Q)
      .value("Row", Dim::Row)
      .value("Run", Dim::Run)
      .value("Spectrum", Dim::Spectrum)
      .value("Temperature", Dim::Temperature)
      .value("Time", Dim::Time)
      .value("Tof", Dim::Tof)
      .value("Qx", Dim::Qx)
      .value("Qy", Dim::Qy)
      .value("Qz", Dim::Qz)
      .value("X", Dim::X)
      .value("Y", Dim::Y)
      .value("Z", Dim::Z);

  py::class_<Tag>(m, "Tag")
      .def(py::self == py::self)
      .def("__repr__",
           [](const Tag &self) { return dataset::to_string(self, "."); });

  // Runtime tags are sufficient in Python, not exporting Tag child classes.
  auto coord_tags = m.def_submodule("Coord");
  coord_tags.attr("Monitor") = Tag(Coord::Monitor);
  coord_tags.attr("DetectorInfo") = Tag(Coord::DetectorInfo);
  coord_tags.attr("ComponentInfo") = Tag(Coord::ComponentInfo);
  coord_tags.attr("Qx") = Tag(Coord::Qx);
  coord_tags.attr("Qy") = Tag(Coord::Qy);
  coord_tags.attr("Qz") = Tag(Coord::Qz);
  coord_tags.attr("X") = Tag(Coord::X);
  coord_tags.attr("Y") = Tag(Coord::Y);
  coord_tags.attr("Z") = Tag(Coord::Z);
  coord_tags.attr("Tof") = Tag(Coord::Tof);
  coord_tags.attr("Energy") = Tag(Coord::Energy);
  coord_tags.attr("DeltaE") = Tag(Coord::DeltaE);
  coord_tags.attr("Ei") = Tag(Coord::Ei);
  coord_tags.attr("Ef") = Tag(Coord::Ef);
  coord_tags.attr("DetectorId") = Tag(Coord::DetectorId);
  coord_tags.attr("SpectrumNumber") = Tag(Coord::SpectrumNumber);
  coord_tags.attr("DetectorGrouping") = Tag(Coord::DetectorGrouping);
  coord_tags.attr("Row") = Tag(Coord::Row);
  coord_tags.attr("Run") = Tag(Coord::Run);
  coord_tags.attr("Polarization") = Tag(Coord::Polarization);
  coord_tags.attr("Temperature") = Tag(Coord::Temperature);
  coord_tags.attr("FuzzyTemperature") = Tag(Coord::FuzzyTemperature);
  coord_tags.attr("Time") = Tag(Coord::Time);
  coord_tags.attr("TimeInterval") = Tag(Coord::TimeInterval);
  coord_tags.attr("Mask") = Tag(Coord::Mask);
  coord_tags.attr("Position") = Tag(Coord::Position);

  auto data_tags = m.def_submodule("Data");
  data_tags.attr("Tof") = Tag(Data::Tof);
  data_tags.attr("PulseTime") = Tag(Data::PulseTime);
  data_tags.attr("Value") = Tag(Data::Value);
  data_tags.attr("Variance") = Tag(Data::Variance);
  data_tags.attr("StdDev") = Tag(Data::StdDev);
  data_tags.attr("Events") = Tag(Data::Events);
  data_tags.attr("EventTofs") = Tag(Data::EventTofs);
  data_tags.attr("EventPulseTimes") = Tag(Data::EventPulseTimes);

  auto attr_tags = m.def_submodule("Attr");
  attr_tags.attr("ExperimentLog") = Tag(Attr::ExperimentLog);
  attr_tags.attr("Monitor") = Tag(Attr::Monitor);

  declare_span<double>(m, "double");
  declare_span<float>(m, "float");
  declare_span<Bool>(m, "bool");
  declare_span<const double>(m, "double_const");
  declare_span<const long>(m, "long_const");
  declare_span<long>(m, "long");
  declare_span<const std::string>(m, "string_const");
  declare_span<std::string>(m, "string");
  declare_span<const Dim>(m, "Dim_const");
  declare_span<Dataset>(m, "Dataset");
  declare_span<Eigen::Vector3d>(m, "Eigen_Vector3d");

  declare_VariableView<double>(m, "double");
  declare_VariableView<float>(m, "float");
  declare_VariableView<int64_t>(m, "int64");
  declare_VariableView<int32_t>(m, "int32");
  declare_VariableView<std::string>(m, "string");
  declare_VariableView<char>(m, "char");
  declare_VariableView<Bool>(m, "bool");
  declare_VariableView<boost::container::small_vector<double, 8>>(
      m, "SmallVectorDouble8");
  declare_VariableView<Dataset>(m, "Dataset");
  declare_VariableView<Eigen::Vector3d>(m, "Eigen_Vector3d");

  py::class_<Unit>(m, "Unit")
      .def(py::init())
      .def("__repr__", [](const Unit &u) -> std::string { return u.name(); })
      .def_property_readonly("name", &Unit::name)
      .def(py::self + py::self)
      .def(py::self - py::self)
      .def(py::self * py::self)
      .def(py::self / py::self)
      .def(py::self == py::self)
      .def(py::self != py::self);

  auto units = m.def_submodule("units");
  units.attr("dimensionless") = Unit(units::dimensionless);
  units.attr("m") = Unit(units::m);
  units.attr("counts") = Unit(units::counts);
  units.attr("s") = Unit(units::s);
  units.attr("kg") = Unit(units::kg);
  units.attr("K") = Unit(units::K);
  units.attr("angstrom") = Unit(units::angstrom);
  units.attr("meV") = Unit(units::meV);
  units.attr("us") = Unit(units::us);

  declare_VariableZipProxy(m, "", Access::Key(Data::EventTofs),
                           Access::Key(Data::EventPulseTimes));
  declare_ItemZipProxy<small_vector, small_vector>(m, "");
  declare_ranges_pair<double, double>(m, "double_double");

  py::class_<Dimensions>(m, "Dimensions")
      .def(py::init<>())
      .def("__repr__",
           [](const Dimensions &self) {
             std::string out = "Dimensions = " + dataset::to_string(self, ".");
             return out;
           })
      .def("__len__", &Dimensions::count)
      .def("__contains__", [](const Dimensions &self,
                              const Dim dim) { return self.contains(dim); })
      .def("__getitem__",
           py::overload_cast<const Dim>(&Dimensions::operator[], py::const_))
      .def_property_readonly("labels", &Dimensions::labels)
      .def_property_readonly("shape", &Dimensions::shape)
      .def("add", &Dimensions::add)
      .def("size",
           py::overload_cast<const Dim>(&Dimensions::operator[], py::const_))
      .def(py::self == py::self)
      .def(py::self != py::self);

  PYBIND11_NUMPY_DTYPE(Empty, dummy);

  py::class_<Variable>(m, "Variable")
      .def(py::init(&detail::makeVariableDefaultInit), py::arg("tag"),
           py::arg("labels"), py::arg("shape"),
           py::arg("dtype") = py::dtype::of<Empty>())
      .def(py::init([](const double data, const Unit &unit) {
             Variable var(Data::Value, {}, {data});
             var.setUnit(unit);
             return var;
           }),
           py::arg("data"), py::arg("unit") = Unit(units::dimensionless))
      // TODO Need to add overload for std::vector<std::string>, etc., see
      // Dataset.__setitem__
      .def(py::init(&detail::makeVariable), py::arg("tag"), py::arg("labels"),
           py::arg("data"), py::arg("dtype") = py::dtype::of<Empty>())
      .def(py::init<const VariableSlice &>())
      .def("__getitem__", detail::pySlice<Variable>, py::keep_alive<0, 1>())
      .def("__setitem__",
           [](Variable &self, const std::tuple<Dim, py::slice> &index,
              const VariableSlice &other) {
             detail::pySlice(self, index).assign(other);
           })
<<<<<<< HEAD
=======
      .def("__setitem__",
           [](Variable &self, const std::tuple<Dim, gsl::index> &index,
              const VariableSlice &other) {
             const auto & [ dim, i ] = index;
             self(dim, i).assign(other);
           })
>>>>>>> 058dee14
      .def("copy", [](const Variable &self) { return self; })
      .def("__copy__", [](Variable &self) { return Variable(self); })
      .def("__deepcopy__",
           [](Variable &self, py::dict) { return Variable(self); })
      .def_property_readonly("tag", &Variable::tag)
      .def_property("name", [](const Variable &self) { return self.name(); },
                    &Variable::setName)
      .def_property("unit", &Variable::unit, &Variable::setUnit)
      .def_property_readonly("is_coord", &Variable::isCoord)
      .def_property_readonly("is_data", &Variable::isData)
      .def_property_readonly("is_attr", &Variable::isAttr)
      .def_property_readonly(
          "dimensions", [](const Variable &self) { return self.dimensions(); })
      .def_property_readonly(
          "numpy", &as_py_array_t_variant<Variable, double, float, int64_t,
                                          int32_t, char, bool>)
      .def_property_readonly("data", &as_VariableView::get<Variable>)
      .def_property("scalar", &as_VariableView::scalar<Variable>,
                    &as_VariableView::set_scalar<Variable>,
                    "The only data point for a 0-dimensional "
                    "variable. Raises an exception if the variable is "
                    "not 0-dimensional.")
      .def(py::self == py::self, py::call_guard<py::gil_scoped_release>())
      .def(py::self + py::self, py::call_guard<py::gil_scoped_release>())
      .def(py::self + double(), py::call_guard<py::gil_scoped_release>())
      .def(py::self - py::self, py::call_guard<py::gil_scoped_release>())
      .def(py::self - double(), py::call_guard<py::gil_scoped_release>())
      .def(py::self * py::self, py::call_guard<py::gil_scoped_release>())
      .def(py::self * double(), py::call_guard<py::gil_scoped_release>())
      .def(py::self / py::self, py::call_guard<py::gil_scoped_release>())
      .def(py::self / double(), py::call_guard<py::gil_scoped_release>())
      .def(py::self += py::self, py::call_guard<py::gil_scoped_release>())
      .def(py::self += double(), py::call_guard<py::gil_scoped_release>())
      .def(py::self -= py::self, py::call_guard<py::gil_scoped_release>())
      .def(py::self -= double(), py::call_guard<py::gil_scoped_release>())
      .def(py::self *= py::self, py::call_guard<py::gil_scoped_release>())
      .def(py::self *= double(), py::call_guard<py::gil_scoped_release>())
      .def(py::self /= py::self, py::call_guard<py::gil_scoped_release>())
      .def(py::self /= double(), py::call_guard<py::gil_scoped_release>())
      .def(py::self == py::self, py::call_guard<py::gil_scoped_release>())
      .def(py::self != py::self, py::call_guard<py::gil_scoped_release>())
      .def("__eq__", [](Variable &a, VariableSlice &b) { return a == b; },
           py::is_operator())
      .def("__ne__", [](Variable &a, VariableSlice &b) { return a != b; },
           py::is_operator())
      .def("__add__", [](Variable &a, VariableSlice &b) { return a + b; },
           py::is_operator())
      .def("__sub__", [](Variable &a, VariableSlice &b) { return a - b; },
           py::is_operator())
      .def("__mul__", [](Variable &a, VariableSlice &b) { return a * b; },
           py::is_operator())
      .def("__truediv__", [](Variable &a, VariableSlice &b) { return a / b; },
           py::is_operator())
      .def("__iadd__", [](Variable &a, VariableSlice &b) { return a += b; },
           py::is_operator())
      .def("__isub__", [](Variable &a, VariableSlice &b) { return a -= b; },
           py::is_operator())
      .def("__imul__", [](Variable &a, VariableSlice &b) { return a *= b; },
           py::is_operator())
      .def("__itruediv__", [](Variable &a, VariableSlice &b) { return a /= b; },
           py::is_operator())
      .def("__radd__", [](Variable &a, double &b) { return a + b; },
           py::is_operator())
      .def("__rsub__", [](Variable &a, double &b) { return b - a; },
           py::is_operator())
      .def("__rmul__", [](Variable &a, double &b) { return a * b; },
           py::is_operator())
      .def("__len__", &Variable::size)
      .def("__repr__",
           [](const Variable &self) { return dataset::to_string(self, "."); });

  py::class_<VariableSlice> view(m, "VariableSlice", py::buffer_protocol());
  view.def_buffer(&make_py_buffer_info);
  view.def_property_readonly(
          "dimensions",
          [](const VariableSlice &self) { return self.dimensions(); },
          py::return_value_policy::copy)
      .def("__len__",
           [](const VariableSlice &self) {
             const auto &dims = self.dimensions();
             if (dims.count() == 0)
               throw std::runtime_error("len() of unsized object.");
             return dims.shape()[0];
           })
      .def_property_readonly("is_coord", &VariableSlice::isCoord)
      .def_property_readonly("is_data", &VariableSlice::isData)
      .def_property_readonly("is_attr", &VariableSlice::isAttr)
      .def_property_readonly("tag", &VariableSlice::tag)
      .def_property_readonly("name", &VariableSlice::name)
      .def_property("unit", &VariableSlice::unit, &VariableSlice::setUnit)
      .def("__getitem__",
           [](VariableSlice &self, const std::tuple<Dim, gsl::index> &index) {
             return getItemBySingleIndex(self, index);
           },
           py::keep_alive<0, 1>())
      .def("__getitem__", &detail::pySlice<VariableSlice>,
           py::keep_alive<0, 1>())
      .def("__getitem__",
           [](VariableSlice &self, const std::map<Dim, const gsl::index> d) {
             auto slice(self);
             for (auto item : d)
               slice = slice(item.first, item.second);
             return slice;
           },
           py::keep_alive<0, 1>())
      .def("__setitem__",
           [](VariableSlice &self, const std::tuple<Dim, py::slice> &index,
              const VariableSlice &other) {
             detail::pySlice(self, index).assign(other);
           })
<<<<<<< HEAD
=======
      .def("__setitem__",
           [](VariableSlice &self, const std::tuple<Dim, gsl::index> &index,
              const VariableSlice &other) {
             const auto & [ dim, i ] = index;
             self(dim, i).assign(other);
           })
>>>>>>> 058dee14
      .def("__setitem__", &detail::setVariableSlice)
      .def("__setitem__", &detail::setVariableSliceRange)
      .def("copy", [](const VariableSlice &self) { return Variable(self); })
      .def("__copy__", [](VariableSlice &self) { return Variable(self); })
      .def("__deepcopy__",
           [](VariableSlice &self, py::dict) { return Variable(self); })
      .def_property_readonly(
          "numpy", &as_py_array_t_variant<VariableSlice, double, float, int64_t,
                                          int32_t, char, bool>)
      .def_property_readonly("data", &as_VariableView::get<VariableSlice>)
      .def_property("scalar", &as_VariableView::scalar<VariableSlice>,
                    &as_VariableView::set_scalar<VariableSlice>,
                    "The only data point for a 0-dimensional "
                    "variable. Raises an exception of the variable is "
                    "not 0-dimensional.")
      .def(py::self += py::self, py::call_guard<py::gil_scoped_release>())
      .def(py::self -= py::self, py::call_guard<py::gil_scoped_release>())
      .def(py::self *= py::self, py::call_guard<py::gil_scoped_release>())
      .def(py::self /= py::self, py::call_guard<py::gil_scoped_release>())
      .def(py::self + py::self, py::call_guard<py::gil_scoped_release>())
      .def(py::self - py::self, py::call_guard<py::gil_scoped_release>())
      .def(py::self * py::self, py::call_guard<py::gil_scoped_release>())
      .def(py::self / py::self, py::call_guard<py::gil_scoped_release>())
      .def(py::self == py::self, py::call_guard<py::gil_scoped_release>())
      .def(py::self != py::self, py::call_guard<py::gil_scoped_release>())
      .def(py::self += double(), py::call_guard<py::gil_scoped_release>())
      .def(py::self -= double(), py::call_guard<py::gil_scoped_release>())
      .def(py::self *= double(), py::call_guard<py::gil_scoped_release>())
      .def(py::self /= double(), py::call_guard<py::gil_scoped_release>())
      .def(py::self + double(), py::call_guard<py::gil_scoped_release>())
      .def(py::self - double(), py::call_guard<py::gil_scoped_release>())
      .def(py::self * double(), py::call_guard<py::gil_scoped_release>())
      .def(py::self / double(), py::call_guard<py::gil_scoped_release>())
      .def("__eq__", [](VariableSlice &a, Variable &b) { return a == b; },
           py::is_operator())
      .def("__ne__", [](VariableSlice &a, Variable &b) { return a != b; },
           py::is_operator())
      .def("__add__", [](VariableSlice &a, Variable &b) { return a + b; },
           py::is_operator())
      .def("__sub__", [](VariableSlice &a, Variable &b) { return a - b; },
           py::is_operator())
      .def("__mul__", [](VariableSlice &a, Variable &b) { return a * b; },
           py::is_operator())
      .def("__truediv__", [](VariableSlice &a, Variable &b) { return a / b; },
           py::is_operator())
      .def("__iadd__", [](VariableSlice &a, Variable &b) { return a += b; },
           py::is_operator())
      .def("__isub__", [](VariableSlice &a, Variable &b) { return a -= b; },
           py::is_operator())
      .def("__imul__", [](VariableSlice &a, Variable &b) { return a *= b; },
           py::is_operator())
      .def("__itruediv__", [](VariableSlice &a, Variable &b) { return a / b; },
           py::is_operator())
      .def("__radd__", [](VariableSlice &a, double &b) { return a + b; },
           py::is_operator())
      .def("__rsub__", [](VariableSlice &a, double &b) { return b - a; },
           py::is_operator())
      .def("__rmul__", [](VariableSlice &a, double &b) { return a * b; },
           py::is_operator())
      .def("__repr__", [](const VariableSlice &self) {
        return dataset::to_string(self, ".");
      });

  // Implicit conversion VariableSlice -> Variable. Reduces need for excessive
  // operator overload definitions
  py::implicitly_convertible<VariableSlice, Variable>();

  py::class_<SubsetHelper>(m, "SubsetHelper")
      .def("__getitem__",
           [](SubsetHelper &self, const std::string &name) {
             return self.subset(name);
           },
           py::keep_alive<0, 1>())
      .def("__getitem__",
           [](SubsetHelper &self,
              const std::tuple<const Tag, const std::string &> &index) {
             const auto & [ tag, name ] = index;
             return self.subset(tag, name);
           },
           py::keep_alive<0, 1>())
      .def("__setitem__",
           [](SubsetHelper &self, const std::string &name,
              const DatasetSlice &data) { self.insert(name, data); })
      .def("__setitem__", [](SubsetHelper &self, const std::string &name,
                             const Dataset &data) { self.insert(name, data); });
  py::class_<DatasetSlice>(m, "DatasetSlice")
      .def(py::init<Dataset &>())
      .def_property_readonly(
          "dimensions",
          [](const DatasetSlice &self) { return self.dimensions(); })
      .def("__len__", &DatasetSlice::size)
      .def("__iter__",
           [](DatasetSlice &self) {
             return py::make_iterator(self.begin(), self.end());
           },
           py::keep_alive<0, 1>())
      .def("__contains__", &DatasetSlice::contains, py::arg("tag"),
           py::arg("name") = "")
      .def("__contains__",
           [](const DatasetSlice &self,
              const std::tuple<const Tag, const std::string> &key) {
             return self.contains(std::get<0>(key), std::get<1>(key));
           })
      .def("__getitem__",
           [](DatasetSlice &self, const std::tuple<Dim, gsl::index> &index) {
             return getItemBySingleIndex(self, index);
           },
           py::keep_alive<0, 1>())
      .def("__getitem__", &detail::pySlice<DatasetSlice>,
           py::keep_alive<0, 1>())
      .def("__getitem__",
           [](DatasetSlice &self, const Tag &tag) { return self(tag); },
           py::keep_alive<0, 1>())
      .def(
          "__getitem__",
          [](DatasetSlice &self, const std::pair<Tag, const std::string> &key) {
            return self(key.first, key.second);
          },
          py::keep_alive<0, 1>())
      .def("copy", [](const DatasetSlice &self) { return Dataset(self); })
      .def("__copy__", [](DatasetSlice &self) { return Dataset(self); })
      .def("__deepcopy__",
           [](DatasetSlice &self, py::dict) { return Dataset(self); })
      .def_property_readonly(
          "subset", [](DatasetSlice &self) { return SubsetHelper(self); })
      .def("__setitem__",
           [](DatasetSlice &self, const std::tuple<Dim, py::slice> &index,
              const DatasetSlice &other) {
             detail::pySlice(self, index).assign(other);
           })
      .def("__setitem__",
           [](DatasetSlice &self, const std::tuple<Dim, gsl::index> &index,
              const DatasetSlice &other) {
             const auto & [ dim, i ] = index;
             self(dim, i).assign(other);
           })
      .def("__setitem__", detail::setData<DatasetSlice, detail::Key::Tag>)
      .def("__setitem__", detail::setData<DatasetSlice, detail::Key::TagName>)
      .def(py::self + py::self, py::call_guard<py::gil_scoped_release>())
      .def(py::self - py::self, py::call_guard<py::gil_scoped_release>())
      .def(py::self += py::self, py::call_guard<py::gil_scoped_release>())
      .def(py::self -= py::self, py::call_guard<py::gil_scoped_release>())
      .def(py::self *= py::self, py::call_guard<py::gil_scoped_release>())
      .def(py::self == py::self, py::call_guard<py::gil_scoped_release>())
      .def(py::self != py::self, py::call_guard<py::gil_scoped_release>())
      .def(py::self + double(), py::call_guard<py::gil_scoped_release>())
      .def(py::self - double(), py::call_guard<py::gil_scoped_release>())
      .def(py::self * double(), py::call_guard<py::gil_scoped_release>())
      .def(py::self / double(), py::call_guard<py::gil_scoped_release>())
      .def(py::self += double(), py::call_guard<py::gil_scoped_release>())
      .def(py::self -= double(), py::call_guard<py::gil_scoped_release>())
      .def(py::self *= double(), py::call_guard<py::gil_scoped_release>())
      .def("__eq__",
           [](const DatasetSlice &self, const Dataset &other) {
             return self == other;
           },
           py::call_guard<py::gil_scoped_release>())
      .def("__ne__",
           [](const DatasetSlice &self, const Dataset &other) {
             return self != other;
           },
           py::call_guard<py::gil_scoped_release>())
      .def("__add__",
           [](const DatasetSlice &self, const Dataset &other) {
             return self + other;
           },
           py::call_guard<py::gil_scoped_release>())
      .def("__sub__",
           [](const DatasetSlice &self, const Dataset &other) {
             return self - other;
           },
           py::call_guard<py::gil_scoped_release>())
      .def("__mul__",
           [](const DatasetSlice &self, const Dataset &other) {
             return self * other;
           },
           py::call_guard<py::gil_scoped_release>())
      .def("__iadd__",
           [](const DatasetSlice &self, const Dataset &other) {
             return self += other;
           },
           py::call_guard<py::gil_scoped_release>())
      .def("__isub__",
           [](const DatasetSlice &self, const Dataset &other) {
             return self -= other;
           },
           py::call_guard<py::gil_scoped_release>())
      .def("__imul__",
           [](const DatasetSlice &self, const Dataset &other) {
             return self *= other;
           },
           py::call_guard<py::gil_scoped_release>())
      .def("__radd__",
           [](const DatasetSlice &self, double &other) { return self + other; },
           py::is_operator())
      .def("__rsub__",
           [](const DatasetSlice &self, double &other) { return other - self; },
           py::is_operator())
      .def("__rmul__",
           [](const DatasetSlice &self, double &other) { return self * other; },
           py::is_operator())
      .def("__repr__", [](const DatasetSlice &self) {
        return dataset::to_string(self, ".");
      });

  py::class_<Dataset>(m, "Dataset")
      .def(py::init<>())
      .def(py::init<const DatasetSlice &>())
      .def_property_readonly(
          "dimensions", [](const Dataset &self) { return self.dimensions(); })
      .def("__len__", &Dataset::size)
      .def("__repr__",
           [](const Dataset &self) { return dataset::to_string(self, "."); })
      .def("__iter__",
           [](Dataset &self) {
             return py::make_iterator(self.begin(), self.end());
           })
      .def("__contains__", &Dataset::contains, py::arg("tag"),
           py::arg("name") = "")
      .def("__contains__",
           [](const Dataset &self,
              const std::tuple<const Tag, const std::string> &key) {
             return self.contains(std::get<0>(key), std::get<1>(key));
           })
      .def("__delitem__",
           py::overload_cast<const Tag, const std::string &>(&Dataset::erase),
           py::arg("tag"), py::arg("name") = "")
      .def("__delitem__",
           [](Dataset &self,
              const std::tuple<const Tag, const std::string &> &key) {
             self.erase(std::get<0>(key), std::get<1>(key));
           })
      // TODO: This __getitem__ is here only to prevent unhandled errors when
      // trying to get a dataset slice by supplying only a Dimension, e.g.
      // dataset[Dim.X]. By default, an implicit conversion between Dim and
      // gsl::index is attempted and the __getitem__ then crashes when
      // self[index] is performed below. This fix covers only one case and we
      // need to find a better way of protecting all unsopprted cases. This
      // should ideally fail with a TypeError, in the same way as if only a
      // string is supplied, e.g. dataset["a"].
      .def("__getitem__",
           [](Dataset &, const Dim &) {
             throw std::runtime_error("Syntax error: cannot get slice with "
                                      "just a Dim, please use dataset[Dim.X, "
                                      ":]");
           })
      .def("__getitem__",
           [](Dataset &self, const gsl::index index) { return self[index]; },
           py::keep_alive<0, 1>())
      .def("__getitem__",
           [](Dataset &self, const std::tuple<Dim, gsl::index> &index) {
             return getItemBySingleIndex(self, index);
           },
           py::keep_alive<0, 1>())
      .def("__getitem__", &detail::pySlice<Dataset>, py::keep_alive<0, 1>())
      .def("__getitem__",
           [](Dataset &self, const Tag &tag) { return self(tag); })
      .def("__getitem__",
           [](Dataset &self, const std::pair<Tag, const std::string> &key) {
             return self(key.first, key.second);
           },
           py::keep_alive<0, 1>())
      .def("copy", [](const Dataset &self) { return self; })
      .def("__copy__", [](Dataset &self) { return Dataset(self); })
      .def("__deepcopy__",
           [](Dataset &self, py::dict) { return Dataset(self); })
      .def_property_readonly("subset",
                             [](Dataset &self) { return SubsetHelper(self); })
      // Careful: The order of overloads is really important here, otherwise
      // DatasetSlice matches the overload below for py::array_t. I have not
      // understood all details of this yet though. See also
      // https://pybind11.readthedocs.io/en/stable/advanced/functions.html#overload-resolution-order.
      .def("__setitem__",
           [](Dataset &self, const std::tuple<Dim, py::slice> &index,
              const DatasetSlice &other) {
             detail::pySlice(self, index).assign(other);
           })
      .def("__setitem__",
           [](Dataset &self, const std::tuple<Dim, gsl::index> &index,
              const DatasetSlice &other) {
             const auto & [ dim, i ] = index;
             self(dim, i).assign(other);
           })

      // A) No dimensions argument, this will set data of existing item.
      .def("__setitem__", detail::setData<Dataset, detail::Key::Tag>)
      .def("__setitem__", detail::setData<Dataset, detail::Key::TagName>)

      // B) Variants with dimensions, inserting new item.
      // 0. Insertion from Variable or Variable slice.
      .def("__setitem__", detail::insert<Variable, detail::Key::Tag>)
      .def("__setitem__", detail::insert<Variable, detail::Key::TagName>)
      .def("__setitem__", detail::insert<VariableSlice, detail::Key::Tag>)
      .def("__setitem__", detail::insert<VariableSlice, detail::Key::TagName>)
      // 1. Insertion with default init. TODO Should this be removed?
      .def("__setitem__", detail::insertDefaultInit<detail::Key::Tag>)
      .def("__setitem__", detail::insertDefaultInit<detail::Key::TagName>)
      // 2. Insertion from numpy.ndarray
      .def("__setitem__", detail::insert_ndarray<detail::Key::Tag>)
      .def("__setitem__", detail::insert_ndarray<detail::Key::TagName>)
      // 2. Handle integers before case 3. below, which would convert to double.
      .def("__setitem__", detail::insert_0D<int64_t, detail::Key::Tag>)
      .def("__setitem__", detail::insert_0D<int64_t, detail::Key::TagName>)
      .def("__setitem__", detail::insert_0D<std::string, detail::Key::Tag>)
      .def("__setitem__", detail::insert_0D<std::string, detail::Key::TagName>)
      .def("__setitem__", detail::insert_0D<Dataset, detail::Key::Tag>)
      .def("__setitem__", detail::insert_0D<Dataset, detail::Key::TagName>)
      // 3. Handle integers before case 4. below, which would convert to double.
      .def("__setitem__", detail::insert_1D<int64_t, detail::Key::Tag>)
      .def("__setitem__", detail::insert_1D<int64_t, detail::Key::TagName>)
      .def("__setitem__", detail::insert_1D<Eigen::Vector3d, detail::Key::Tag>)
      .def("__setitem__",
           detail::insert_1D<Eigen::Vector3d, detail::Key::TagName>)
      // 4. Insertion attempting forced conversion to array of double. This
      //    is handled by automatic conversion by pybind11 when using
      //    py::array_t. Handles also scalar data. See also the
      //    py::array::forcecast argument, we need to minimize implicit (and
      //    potentially expensive conversion). If we wanted to avoid some
      //    conversion we need to provide explicit variants for specific types,
      //    same as or similar to insert_1D in case 5. below.
      .def("__setitem__", detail::insert_conv<double, detail::Key::Tag>)
      .def("__setitem__", detail::insert_conv<double, detail::Key::TagName>)
      // 5. Insertion of numpy-incompatible data. py::array_t does not support
      //    non-POD types like std::string, so we need to handle them
      //    separately.
      .def("__setitem__", detail::insert_1D<std::string, detail::Key::Tag>)
      .def("__setitem__", detail::insert_1D<std::string, detail::Key::TagName>)
      .def("__setitem__", detail::insert_1D<Dataset, detail::Key::Tag>)
      .def("__setitem__", detail::insert_1D<Dataset, detail::Key::TagName>)

      // TODO Make sure we have all overloads covered to avoid implicit
      // conversion of DatasetSlice to Dataset.
      .def(py::self == py::self, py::call_guard<py::gil_scoped_release>())
      .def(py::self != py::self, py::call_guard<py::gil_scoped_release>())
      .def(py::self += py::self, py::call_guard<py::gil_scoped_release>())
      .def(py::self -= py::self, py::call_guard<py::gil_scoped_release>())
      .def(py::self *= py::self, py::call_guard<py::gil_scoped_release>())
      .def(py::self + py::self, py::call_guard<py::gil_scoped_release>())
      .def(py::self - py::self, py::call_guard<py::gil_scoped_release>())
      .def(py::self * py::self, py::call_guard<py::gil_scoped_release>())
      .def(py::self + double(), py::call_guard<py::gil_scoped_release>())
      .def(py::self - double(), py::call_guard<py::gil_scoped_release>())
      .def(py::self * double(), py::call_guard<py::gil_scoped_release>())
      .def(py::self / double(), py::call_guard<py::gil_scoped_release>())
      .def(py::self += double(), py::call_guard<py::gil_scoped_release>())
      .def(py::self -= double(), py::call_guard<py::gil_scoped_release>())
      .def(py::self *= double(), py::call_guard<py::gil_scoped_release>())
      .def("__eq__",
           [](const Dataset &self, const DatasetSlice &other) {
             return self == other;
           },
           py::call_guard<py::gil_scoped_release>())
      .def("__ne__",
           [](const Dataset &self, const DatasetSlice &other) {
             return self != other;
           },
           py::call_guard<py::gil_scoped_release>())
      .def("__iadd__",
           [](Dataset &self, const DatasetSlice &other) {
             return self += other;
           },
           py::call_guard<py::gil_scoped_release>())
      .def("__isub__",
           [](Dataset &self, const DatasetSlice &other) {
             return self -= other;
           },
           py::call_guard<py::gil_scoped_release>())
      .def("__imul__",
           [](Dataset &self, const DatasetSlice &other) {
             return self *= other;
           },
           py::call_guard<py::gil_scoped_release>())
      .def("__add__",
           [](const Dataset &self, const DatasetSlice &other) {
             return self + other;
           },
           py::call_guard<py::gil_scoped_release>())
      .def("__sub__",
           [](const Dataset &self, const DatasetSlice &other) {
             return self - other;
           },
           py::call_guard<py::gil_scoped_release>())
      .def("__mul__",
           [](const Dataset &self, const DatasetSlice &other) {
             return self * other;
           },
           py::call_guard<py::gil_scoped_release>())
      .def("__radd__",
           [](const Dataset &self, double &other) { return self + other; },
           py::is_operator())
      .def("__rsub__",
           [](const Dataset &self, double &other) { return other - self; },
           py::is_operator())
      .def("__rmul__",
           [](const Dataset &self, double &other) { return self * other; },
           py::is_operator())
      .def("merge", &Dataset::merge)
      // TODO For now this is just for testing. We need to decide on an API for
      // specifying the keys.
      .def("zip", [](Dataset &self) {
        return zip(self, Access::Key(Data::EventTofs),
                   Access::Key(Data::EventPulseTimes));
      });

  // Implicit conversion DatasetSlice -> Dataset. Reduces need for excessive
  // operator overload definitions
  py::implicitly_convertible<DatasetSlice, Dataset>();

  //-----------------------dataset free functions-------------------------------
  m.def("split",
        py::overload_cast<const Dataset &, const Dim,
                          const std::vector<gsl::index> &>(&split),
        py::call_guard<py::gil_scoped_release>());
  m.def("concatenate",
        py::overload_cast<const Dataset &, const Dataset &, const Dim>(
            &concatenate),
        py::call_guard<py::gil_scoped_release>());
  m.def("rebin", py::overload_cast<const Dataset &, const Variable &>(&rebin),
        py::call_guard<py::gil_scoped_release>());
  m.def("histogram",
        py::overload_cast<const Dataset &, const Variable &>(&histogram),
        py::call_guard<py::gil_scoped_release>());
  m.def(
      "sort",
      py::overload_cast<const Dataset &, const Tag, const std::string &>(&sort),
      py::arg("dataset"), py::arg("tag"), py::arg("name") = "",
      py::call_guard<py::gil_scoped_release>());
  m.def("filter", py::overload_cast<const Dataset &, const Variable &>(&filter),
        py::call_guard<py::gil_scoped_release>());
  m.def("sum", py::overload_cast<const Dataset &, const Dim>(&sum),
        py::call_guard<py::gil_scoped_release>());
  m.def("mean", py::overload_cast<const Dataset &, const Dim>(&mean),
        py::call_guard<py::gil_scoped_release>(), py::arg("dataset"),
        py::arg("dim"),
        "Returns a new dataset containing the mean of the data along the "
        "specified dimension. Any variances in the input dataset are "
        "transformed into the variance of the mean.");
  m.def("integrate", py::overload_cast<const Dataset &, const Dim>(&integrate),
        py::call_guard<py::gil_scoped_release>());
  m.def("convert",
        py::overload_cast<const Dataset &, const Dim, const Dim>(&convert),
        py::call_guard<py::gil_scoped_release>());
  m.def("convert",
        py::overload_cast<const Dataset &, const std::vector<Dim> &,
                          const Dataset &>(&convert),
        py::call_guard<py::gil_scoped_release>());

  //-----------------------variable free functions------------------------------
  m.def("split",
        py::overload_cast<const Variable &, const Dim,
                          const std::vector<gsl::index> &>(&split),
        py::call_guard<py::gil_scoped_release>());
  m.def("concatenate",
        py::overload_cast<const Variable &, const Variable &, const Dim>(
            &concatenate),
        py::call_guard<py::gil_scoped_release>());
  m.def("rebin",
        py::overload_cast<const Variable &, const Variable &, const Variable &>(
            &rebin),
        py::call_guard<py::gil_scoped_release>());
  m.def("filter",
        py::overload_cast<const Variable &, const Variable &>(&filter),
        py::call_guard<py::gil_scoped_release>());
  m.def("sum", py::overload_cast<const Variable &, const Dim>(&sum),
        py::call_guard<py::gil_scoped_release>());
  m.def("mean", py::overload_cast<const Variable &, const Dim>(&mean),
        py::call_guard<py::gil_scoped_release>());
  m.def("norm", py::overload_cast<const Variable &>(&norm),
        py::call_guard<py::gil_scoped_release>());
  // find out why py::overload_cast is not working correctly here
  m.def("sqrt", [](const Variable &self) { return sqrt(self); },
        py::call_guard<py::gil_scoped_release>());

  //-----------------------dimensions free functions----------------------------
  m.def("dimensionCoord", &dimensionCoord);
  m.def("coordDimension",
        [](const Tag t) { return coordDimension[t.value()]; });

  auto events = m.def_submodule("events");
  events.def("sort_by_tof", &events::sortByTof);
}<|MERGE_RESOLUTION|>--- conflicted
+++ resolved
@@ -685,15 +685,12 @@
               const VariableSlice &other) {
              detail::pySlice(self, index).assign(other);
            })
-<<<<<<< HEAD
-=======
       .def("__setitem__",
            [](Variable &self, const std::tuple<Dim, gsl::index> &index,
               const VariableSlice &other) {
              const auto & [ dim, i ] = index;
              self(dim, i).assign(other);
            })
->>>>>>> 058dee14
       .def("copy", [](const Variable &self) { return self; })
       .def("__copy__", [](Variable &self) { return Variable(self); })
       .def("__deepcopy__",
@@ -804,15 +801,12 @@
               const VariableSlice &other) {
              detail::pySlice(self, index).assign(other);
            })
-<<<<<<< HEAD
-=======
       .def("__setitem__",
            [](VariableSlice &self, const std::tuple<Dim, gsl::index> &index,
               const VariableSlice &other) {
              const auto & [ dim, i ] = index;
              self(dim, i).assign(other);
            })
->>>>>>> 058dee14
       .def("__setitem__", &detail::setVariableSlice)
       .def("__setitem__", &detail::setVariableSliceRange)
       .def("copy", [](const VariableSlice &self) { return Variable(self); })
