// SPDX-License-Identifier: GPL-3.0-or-later
// Copyright (c) 2020 Scipp contributors (https://github.com/scipp)
/// @file
/// @author Simon Heybrock
#include <limits>

#include "scipp/core/event.h"
#include "scipp/core/histogram.h"
#include "scipp/core/subspan_view.h"
#include "scipp/core/transform.h"
#include "scipp/core/variable_operations.h"

#include "element_event_operations.h"

namespace scipp::core {
/// Return true if a variable contains events
bool is_events(const VariableConstView &var) {
  const auto type = var.dtype();
  return type == dtype<event_list<double>> ||
         type == dtype<event_list<float>> ||
         type == dtype<event_list<int64_t>> ||
         type == dtype<event_list<int32_t>>;
}

namespace event {

void append(const VariableView &a, const VariableConstView &b) {
  transform_in_place<pair_self_t<event_list<double>, event_list<float>,
                                 event_list<int64_t>, event_list<int32_t>>>(
      a, b,
      overloaded{[](auto &a_, const auto &b_) {
                   a_.insert(a_.end(), b_.begin(), b_.end());
                 },
                 [](units::Unit &a_, const units::Unit &b_) {
                   expect::equals(a_, b_);
                 }});
}

Variable concatenate(const VariableConstView &a, const VariableConstView &b) {
  Variable out(a);
  append(out, b);
  return out;
}

/// Broadcast dense variable to same "event shape" as `shape`.
///
/// The return value has the same unit as `dense`, but the dtype is changed to
/// `event_list<input-dtype>` and each event list has the same length as given
/// by the event lists in `shape`.
Variable broadcast(const VariableConstView &dense,
                   const VariableConstView &shape) {
  return dense +
         astype(shape * (0.0 * (dense.unit() / shape.unit())), dense.dtype());
}

/// Return the sizes of the events lists in `events`
Variable sizes(const VariableConstView &events) {
  // To simplify this we would like to use `transform`, but this is currently
  // not possible since the current implementation expects outputs with
  // variances if any of the inputs has variances.
  auto sizes = makeVariable<scipp::index>(events.dims());
  accumulate_in_place<
      pair_custom_t<std::pair<scipp::index, event_list<double>>>,
      pair_custom_t<std::pair<scipp::index, event_list<float>>>,
      pair_custom_t<std::pair<scipp::index, event_list<int64_t>>>,
      pair_custom_t<std::pair<scipp::index, event_list<int32_t>>>>(
      sizes, events,
      overloaded{[](scipp::index &c, const auto &list) { c = list.size(); },
                 transform_flags::expect_no_variance_arg<0>});
  return sizes;
}

/// Reserve memory in all event lists in `events`, based on `capacity`.
///
/// To avoid pessimizing reserves, this does nothing if the new capacity is less
/// than the typical logarithmic growth. This yields a 5x speedup in some cases,
/// without apparent negative effect on the other cases.
void reserve(const VariableView &events, const VariableConstView &capacity) {
  transform_in_place<
      pair_custom_t<std::pair<event_list<double>, scipp::index>>,
      pair_custom_t<std::pair<event_list<float>, scipp::index>>,
      pair_custom_t<std::pair<event_list<int64_t>, scipp::index>>,
      pair_custom_t<std::pair<event_list<int32_t>, scipp::index>>>(
      events, capacity,
      overloaded{[](auto &&sparse_, const scipp::index capacity_) {
                   if (capacity_ > 2 * scipp::size(sparse_))
                     return sparse_.reserve(capacity_);
                 },
                 transform_flags::expect_no_variance_arg<1>,
                 [](const units::Unit &, const units::Unit &) {}});
}

<<<<<<< HEAD
=======
namespace {
/// Return new variable with values copied from `var` if index is included in
/// `select`.
constexpr auto copy_if = [](const VariableConstView &var,
                            const VariableConstView &select) {
  return transform(var, select, element::event::copy_if);
};

/// Return list of indices with coord values for given dim inside interval.
template <class T>
const auto make_select = [](const DataArrayConstView &array, const Dim dim,
                            const VariableConstView &interval) {
  return transform(array.coords()[dim], subspan_view(interval, dim),
                   element::event::make_select<T>);
};

} // namespace

/// Return filtered event data based on excluding all events with coord values
/// for given dim outside interval.
DataArray filter(const DataArrayConstView &array, const Dim dim,
                 const VariableConstView &interval,
                 const AttrPolicy attrPolicy) {
  const auto &max_event_list_length = max(sizes(array.coords()[dim]));
  const bool need_64bit_indices =
      max_event_list_length.values<scipp::index>()[0] >
      std::numeric_limits<int32_t>::max();
  const auto select = need_64bit_indices
                          ? make_select<int64_t>(array, dim, interval)
                          : make_select<int32_t>(array, dim, interval);

  std::map<Dim, Variable> coords;
  for (const auto &[d, coord] : array.coords())
    coords.emplace(d, is_events(coord) ? copy_if(coord, select) : copy(coord));

  Dataset empty;
  return DataArray{is_events(array.data()) ? copy_if(array.data(), select)
                                           : copy(array.data()),
                   std::move(coords), array.masks(),
                   attrPolicy == AttrPolicy::Keep ? array.attrs()
                                                  : empty.attrs()};
}

Variable map(const DataArrayConstView &function, const VariableConstView &x) {
  const Dim dim = edge_dimension(function);
  return transform(x, subspan_view(function.coords()[dim], dim),
                   subspan_view(function.data(), dim), element::event::map);
}

>>>>>>> 01229f0b
} // namespace event
} // namespace scipp::core<|MERGE_RESOLUTION|>--- conflicted
+++ resolved
@@ -5,7 +5,6 @@
 #include <limits>
 
 #include "scipp/core/event.h"
-#include "scipp/core/histogram.h"
 #include "scipp/core/subspan_view.h"
 #include "scipp/core/transform.h"
 #include "scipp/core/variable_operations.h"
@@ -90,57 +89,5 @@
                  [](const units::Unit &, const units::Unit &) {}});
 }
 
-<<<<<<< HEAD
-=======
-namespace {
-/// Return new variable with values copied from `var` if index is included in
-/// `select`.
-constexpr auto copy_if = [](const VariableConstView &var,
-                            const VariableConstView &select) {
-  return transform(var, select, element::event::copy_if);
-};
-
-/// Return list of indices with coord values for given dim inside interval.
-template <class T>
-const auto make_select = [](const DataArrayConstView &array, const Dim dim,
-                            const VariableConstView &interval) {
-  return transform(array.coords()[dim], subspan_view(interval, dim),
-                   element::event::make_select<T>);
-};
-
-} // namespace
-
-/// Return filtered event data based on excluding all events with coord values
-/// for given dim outside interval.
-DataArray filter(const DataArrayConstView &array, const Dim dim,
-                 const VariableConstView &interval,
-                 const AttrPolicy attrPolicy) {
-  const auto &max_event_list_length = max(sizes(array.coords()[dim]));
-  const bool need_64bit_indices =
-      max_event_list_length.values<scipp::index>()[0] >
-      std::numeric_limits<int32_t>::max();
-  const auto select = need_64bit_indices
-                          ? make_select<int64_t>(array, dim, interval)
-                          : make_select<int32_t>(array, dim, interval);
-
-  std::map<Dim, Variable> coords;
-  for (const auto &[d, coord] : array.coords())
-    coords.emplace(d, is_events(coord) ? copy_if(coord, select) : copy(coord));
-
-  Dataset empty;
-  return DataArray{is_events(array.data()) ? copy_if(array.data(), select)
-                                           : copy(array.data()),
-                   std::move(coords), array.masks(),
-                   attrPolicy == AttrPolicy::Keep ? array.attrs()
-                                                  : empty.attrs()};
-}
-
-Variable map(const DataArrayConstView &function, const VariableConstView &x) {
-  const Dim dim = edge_dimension(function);
-  return transform(x, subspan_view(function.coords()[dim], dim),
-                   subspan_view(function.data(), dim), element::event::map);
-}
-
->>>>>>> 01229f0b
 } // namespace event
 } // namespace scipp::core