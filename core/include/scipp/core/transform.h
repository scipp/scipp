// SPDX-License-Identifier: GPL-3.0-or-later
// Copyright (c) 2020 Scipp contributors (https://github.com/scipp)
/// @file Various transform functions for variables.
///
/// The underlying mechanism of the implementation is as follows:
/// 1. `visit` (or `visit_impl`) obtains the concrete underlying data type(s).
/// 2. `TransformInPlace` is applied to that concrete container, calling
///    `do_transform`. `TransformInPlace` essentially builds a callable
///    accepting a container from a callable accepting an element of the
///    container.
/// 3. `do_transform` is essentially a fancy std::transform. It provides
///    automatic handling of data that has variances in addition to values,
///    calling a different transform implementation for each case
///    (variants of transform_in_place_impl).
/// 4. The function implementing the transform calls the overloaded operator for
///    each element. Previously `TransformSparse` has been added to the overload
///    set of the operator and this will now correctly treat sparse data.
///    Essentially it causes a (single) recursive call to the transform
///    implementation (transform_in_place_impl). In this second call the
///    client-provided overload will match.
///
/// @author Simon Heybrock
#ifndef SCIPP_CORE_TRANSFORM_H
#define SCIPP_CORE_TRANSFORM_H

#include "scipp/common/overloaded.h"
#include "scipp/core/except.h"
#include "scipp/core/parallel.h"
#include "scipp/core/transform_common.h"
#include "scipp/core/value_and_variance.h"
#include "scipp/core/values_and_variances.h"
#include "scipp/core/variable.h"
#include "scipp/core/visit.h"

namespace scipp::core {

namespace detail {

template <class T> struct has_variances : std::false_type {};
template <class T>
struct has_variances<ValueAndVariance<T>> : std::true_type {};
template <class T>
struct has_variances<ValuesAndVariances<T>> : std::true_type {};
template <class T>
inline constexpr bool has_variances_v = has_variances<T>::value;

/// Helper for the transform implementation to unify iteration of data with and
/// without variances as well as sparse are dense container.
template <class T>
static constexpr decltype(auto) value_maybe_variance(T &&range,
                                                     const scipp::index i) {
  if constexpr (has_variances_v<std::decay_t<T>>) {
    if constexpr (is_sparse_v<decltype(range.values.data()[0])>)
      return ValuesAndVariances{range.values.data()[i],
                                range.variances.data()[i]};
    else
      return ValueAndVariance{range.values.data()[i],
                              range.variances.data()[i]};
  } else {
    return range.data()[i];
  }
}

template <class T> struct is_eigen_type : std::false_type {};
template <class T, int Rows, int Cols>
struct is_eigen_type<Eigen::Matrix<T, Rows, Cols>> : std::true_type {};
template <class T, int Rows, int Cols>
struct is_eigen_type<sparse_container<Eigen::Matrix<T, Rows, Cols>>>
    : std::true_type {};
template <class T>
inline constexpr bool is_eigen_type_v = is_eigen_type<T>::value;

namespace transform_detail {
template <class T> struct is_sparse : std::false_type {};
template <class T> struct is_sparse<sparse_container<T>> : std::true_type {};
template <class T>
struct is_sparse<ValuesAndVariances<sparse_container<T>>> : std::true_type {};
template <class T>
struct is_sparse<ValuesAndVariances<const sparse_container<T>>>
    : std::true_type {};
template <class T> inline constexpr bool is_sparse_v = is_sparse<T>::value;
} // namespace transform_detail

template <class T> static auto check_and_get_size(const T &a) {
  return scipp::size(a);
}

template <class T1, class T2>
static auto check_and_get_size(const T1 &a, const T2 &b) {
  if constexpr (transform_detail::is_sparse_v<T1>) {
    if constexpr (transform_detail::is_sparse_v<T2>)
      expect::sizeMatches(a, b);
    return scipp::size(a);
  } else {
    return scipp::size(b);
  }
}

struct SparseFlag {};

// Helpers for handling a tuple of indices (integers or ViewIndex).
namespace iter {

template <class T, size_t... I>
static constexpr void increment_impl(T &&indices,
                                     std::index_sequence<I...>) noexcept {
  auto inc = [](auto &&i) {
    if constexpr (std::is_same_v<std::decay_t<decltype(i)>, ViewIndex>)
      i.increment();
    else
      ++i;
  };
  (inc(std::get<I>(indices)), ...);
}
template <class T> static constexpr void increment(T &indices) noexcept {
  increment_impl(indices, std::make_index_sequence<std::tuple_size_v<T>>{});
}

template <class T, size_t... I>
static constexpr void advance_impl(T &&indices, const scipp::index distance,
                                   std::index_sequence<I...>) noexcept {
  auto inc = [distance](auto &&i) {
    if constexpr (std::is_same_v<std::decay_t<decltype(i)>, ViewIndex>)
      i.setIndex(i.index() + distance);
    else
      i += distance;
  };
  (inc(std::get<I>(indices)), ...);
}
template <class T>
static constexpr void advance(T &indices,
                              const scipp::index distance) noexcept {
  advance_impl(indices, distance,
               std::make_index_sequence<std::tuple_size_v<T>>{});
}

template <class T> static constexpr auto begin_index(T &&iterable) noexcept {
  if constexpr (is_ElementArrayView_v<std::decay_t<T>>)
    return iterable.begin_index();
  else if constexpr (detail::is_ValuesAndVariances_v<std::decay_t<T>>)
    return begin_index(iterable.values);
  else
    return scipp::index(0);
}

template <class T> static constexpr auto end_index(T &&iterable) noexcept {
  if constexpr (is_ElementArrayView_v<std::decay_t<T>>)
    return iterable.end_index();
  else if constexpr (detail::is_ValuesAndVariances_v<std::decay_t<T>>)
    return end_index(iterable.values);
  else
    return scipp::size(iterable);
}

template <class T> static constexpr auto get(const T &index) noexcept {
  if constexpr (std::is_integral_v<T>)
    return index;
  else
    return index.get();
}

template <class T>
static constexpr auto has_stride_zero(const T &index) noexcept {
  if constexpr (std::is_integral_v<T>)
    return false;
  else
    return index.has_stride_zero();
}

} // namespace iter

template <class Op, class Indices, class... Args, size_t... I>
static constexpr auto call_impl(Op &&op, const Indices &indices,
                                std::index_sequence<I...>, Args &&... args) {
  return op(value_maybe_variance(args, iter::get(std::get<I + 1>(indices)))...);
}
template <class Op, class Indices, class Out, class... Args>
static constexpr void call(Op &&op, const Indices &indices, Out &&out,
                           Args &&... args) {
  const auto i = iter::get(std::get<0>(indices));
  auto &&out_ = value_maybe_variance(out, i);
  out_ = call_impl(std::forward<Op>(op), indices,
                   std::make_index_sequence<std::tuple_size_v<Indices> - 1>{},
                   std::forward<Args>(args)...);
  // If the output is sparse, ValuesAndVariances::operator= already does the job
  // in the line above (since ValuesAndVariances wraps references), if not
  // sparse then copy to actual output.
  if constexpr (is_ValueAndVariance_v<std::decay_t<decltype(out_)>>) {
    out.values.data()[i] = out_.value;
    out.variances.data()[i] = out_.variance;
  }
}

template <class Op, class Indices, class Arg, class... Args, size_t... I>
static constexpr void call_in_place_impl(Op &&op, const Indices &indices,
                                         std::index_sequence<I...>, Arg &&arg,
                                         Args &&... args) {
  static_assert(
      std::is_same_v<
          decltype(op(arg, value_maybe_variance(
                               args, iter::get(std::get<I + 1>(indices)))...)),
          void>);
  op(arg, value_maybe_variance(args, iter::get(std::get<I + 1>(indices)))...);
}
template <class Op, class Indices, class Arg, class... Args>
static constexpr void call_in_place(Op &&op, const Indices &indices, Arg &&arg,
                                    Args &&... args) {
  const auto i = iter::get(std::get<0>(indices));
  // Two cases are distinguished here:
  // 1. In the case of sparse data we create ValuesAndVariances, which hold
  //    references that can be modified.
  // 2. For dense data we create ValueAndVariance, which performs an element
  //    copy, so the result has to be updated after the call to `op`.
  // Note that in the case of sparse data we actually have a recursive call to
  // transform_in_place_impl for the iteration over each individual
  // sparse_container. This then falls into case 2 and thus the recursion
  // terminates with the second level.
  auto &&arg_ = value_maybe_variance(arg, i);
  call_in_place_impl(std::forward<Op>(op), indices,
                     std::make_index_sequence<std::tuple_size_v<Indices> - 1>{},
                     std::forward<decltype(arg_)>(arg_),
                     std::forward<Args>(args)...);
  if constexpr (is_ValueAndVariance_v<std::decay_t<decltype(arg_)>>) {
    arg.values.data()[i] = arg_.value;
    arg.variances.data()[i] = arg_.variance;
  }
}

template <class Op, class Out, class... Ts>
static void transform_elements(Op op, Out &&out, Ts &&... other) {
  auto run = [&](auto indices, const auto &end) {
    for (; std::get<0>(indices) != end; iter::increment(indices))
      call(op, indices, out, other...);
  };
  const auto begin =
      std::tuple{iter::begin_index(out), iter::begin_index(other)...};
  if constexpr (transform_detail::is_sparse_v<std::decay_t<Out>>) {
    run(begin, iter::end_index(out));
  } else {
    auto run_parallel = [&](const auto &range) {
      auto indices = begin;
      iter::advance(indices, range.begin());
      auto end = std::tuple{iter::begin_index(out)};
      iter::advance(end, range.end());
      run(indices, std::get<0>(end));
    };
    parallel::parallel_for(parallel::blocked_range(0, out.size()),
                           run_parallel);
  }
}

template <class T>
struct element_type<ValuesAndVariances<sparse_container<T>>> {
  using type = T;
};
template <class T>
struct element_type<ValuesAndVariances<const sparse_container<T>>> {
  using type = T;
};

/// Broadcast a constant to arbitrary size. Helper for TransformSparse.
///
/// This helper allows the use of a common transform implementation when mixing
/// sparse and non-sparse data.
template <class T> struct broadcast {
  using value_type = std::remove_const_t<T>;
  constexpr auto operator[](const scipp::index) const noexcept { return value; }
  constexpr auto data() const noexcept { return *this; }
  T value;
};
template <class T> broadcast(T)->broadcast<T>;

template <class T> static decltype(auto) maybe_broadcast(T &&value) {
  if constexpr (transform_detail::is_sparse_v<std::decay_t<T>>)
    return std::forward<T>(value);
  else
    return broadcast{value};
}

template <class T> struct is_broadcast : std::false_type {};
template <class T> struct is_broadcast<broadcast<T>> : std::true_type {};
template <class T>
inline constexpr bool is_broadcast_v = is_broadcast<T>::value;

template <class T>
struct is_eigen_expression
    : std::is_base_of<Eigen::MatrixBase<std::decay_t<T>>, std::decay_t<T>> {};

template <class T> static constexpr auto maybe_eval(T &&_) {
  if constexpr (is_eigen_expression<T>::value)
    return _.eval();
  else
    return std::forward<T>(_);
}

/// Functor for implementing operations with sparse data, see also
/// TransformSparseInPlace.
struct TransformSparse {
  template <class Op, class... Ts>
  constexpr auto operator()(const Op &op, const Ts &... args) const {
    sparse_container<std::invoke_result_t<Op, element_type_t<Ts>...>> vals(
        check_and_get_size(args...));
    if constexpr ((has_variances_v<Ts> || ...)) {
      auto vars(vals);
      ValuesAndVariances out{vals, vars};
      transform_elements(op, out, maybe_broadcast(args)...);
      return std::pair(std::move(vals), std::move(vars));
    } else {
      transform_elements(op, vals, maybe_broadcast(args)...);
      return vals;
    }
  }
};

template <class Op, class... Args>
constexpr bool check_all_or_none_variances =
    std::is_base_of_v<transform_flags::expect_all_or_none_have_variance_t,
                      Op> &&
    !std::conjunction_v<is_ValuesAndVariances<std::decay_t<Args>>...> &&
    std::disjunction_v<is_ValuesAndVariances<std::decay_t<Args>>...>;

/// Recursion endpoint for do_transform.
///
/// Call transform_elements with or without variances for output, depending on
/// whether any of the arguments has variances or not.
template <class Op, class Out, class Tuple>
static void do_transform(Op op, Out &&out, Tuple &&processed) {
  auto out_val = out.values();
  std::apply(
      [&op, &out, &out_val](auto &&... args) {
        if constexpr (check_all_or_none_variances<Op, decltype(args)...>) {
          throw except::VariancesError(
              "Expected either all or none of inputs to have variances.");
        } else if constexpr ((is_ValuesAndVariances_v<
                                  std::decay_t<std::decay_t<decltype(args)>>> ||
                              ...)) {
          auto out_var = out.variances();
          transform_elements(op, ValuesAndVariances{out_val, out_var},
                             std::forward<decltype(args)>(args)...);
        } else {
          transform_elements(op, out_val,
                             std::forward<decltype(args)>(args)...);
        }
      },
      std::forward<Tuple>(processed));
}

/// Helper for transform implementation, performing branching between output
/// with and without variances as well as handling other operands with and
/// without variances.
template <class Op, class Out, class Tuple, class Arg, class... Args>
static void do_transform(Op op, Out &&out, Tuple &&processed, const Arg &arg,
                         const Args &... args) {
  auto vals = arg.values();
  if (arg.hasVariances()) {
    if constexpr (std::is_base_of_v<transform_flags::expect_no_variance_arg_t<
                                        std::tuple_size_v<Tuple>>,
                                    Op>) {
      throw except::VariancesError("Variances in argument " +
                                   std::to_string(std::tuple_size_v<Tuple>) +
                                   " not supported.");
    } else if constexpr (canHaveVariances<typename Arg::value_type>()) {
      auto vars = arg.variances();
      do_transform(
          op, std::forward<Out>(out),
          std::tuple_cat(processed, std::tuple(ValuesAndVariances{vals, vars})),
          args...);
    }
  } else {
    if constexpr (std::is_base_of_v<transform_flags::expect_variance_arg_t<
                                        std::tuple_size_v<Tuple>>,
                                    Op>)
      throw except::VariancesError("Variances missing in argument " +
                                   std::to_string(std::tuple_size_v<Tuple>) +
                                   " . Must be set.");
    do_transform(op, std::forward<Out>(out),
                 std::tuple_cat(processed, std::tuple(vals)), args...);
  }
}

template <class T> struct as_view {
  using value_type = typename T::value_type;
  bool hasVariances() const { return data.hasVariances(); }
  auto values() const { return data.valuesView(dims); }
  auto variances() const { return data.variancesView(dims); }

  T &data;
  const Dimensions &dims;
};
template <class T> as_view(T &data, const Dimensions &dims)->as_view<T>;

template <class Op> struct Transform {
  Op op;
  template <class... Ts> Variable operator()(Ts &&... handles) const {
    const auto dims = merge(handles->dims()...);
    using Out = decltype(maybe_eval(op(handles->values()[0]...)));
    auto volume = dims.volume();
    Variable out =
        (handles->hasVariances() || ...)
            ? makeVariable<Out>(Dimensions{dims},
                                Values(volume, default_init_elements),
                                Variances(volume, default_init_elements))
            : makeVariable<Out>(Dimensions{dims},
                                Values(volume, default_init_elements));
    auto &outT = static_cast<VariableConceptT<Out> &>(out.data());
    do_transform(op, outT, std::tuple<>(), as_view{*handles, dims}...);
    return out;
  }
};
template <class Op> Transform(Op)->Transform<Op>;

template <class T, class Handle> struct optional_sparse;
template <class T, class... Known>
struct optional_sparse<T, VariableConceptHandle_impl<Known...>> {
  using type = std::conditional_t<std::disjunction_v<std::is_same<T, Known>...>,
                                  std::tuple<T>, std::tuple<>>;
};

/*
 * std::tuple_cat does not work correctly on with clang-7.
 * Issue with Eigen::Vector3d
 */
template <typename T, typename...> struct tuple_cat { using type = T; };
template <template <typename...> class C, typename... Ts1, typename... Ts2,
          typename... Ts3>
struct tuple_cat<C<Ts1...>, C<Ts2...>, Ts3...>
    : public tuple_cat<C<Ts1..., Ts2...>, Ts3...> {};

template <class T1, class T2, class Handle> struct optional_sparse_pair;
template <class T1, class T2, class... Known>
struct optional_sparse_pair<T1, T2, VariableConceptHandle_impl<Known...>> {
  using type =
      std::conditional_t<std::disjunction_v<std::is_same<T1, Known>...> &&
                             std::disjunction_v<std::is_same<T2, Known>...>,
                         std::tuple<std::pair<T1, T2>>, std::tuple<>>;
};
template <class T>
using optional_sparse_t =
    typename optional_sparse<T, VariableConceptHandle>::type;
template <class T1, class T2>
using optional_sparse_pair_t =
    typename optional_sparse_pair<T1, T2, VariableConceptHandle>::type;

/// Augment a tuple of types with the corresponding sparse types, if they exist.
struct augment {
  template <class... Ts> static auto insert_sparse(const std::tuple<Ts...> &) {
    return
        typename tuple_cat<std::tuple<Ts...>,
                           optional_sparse_t<sparse_container<Ts>>...>::type{};
  }

  template <class... Ts>
  static auto insert_sparse_in_place(const std::tuple<Ts...> &tuple) {
    return insert_sparse(tuple);
  }

  template <class... First, class... Second>
  static auto
  insert_sparse_in_place(const std::tuple<std::pair<First, Second>...> &) {
    return std::tuple_cat(
        std::tuple<std::pair<First, Second>...>{},
        optional_sparse_pair_t<sparse_container<First>, Second>{}...,
        optional_sparse_pair_t<sparse_container<First>,
                               sparse_container<Second>>{}...);
  }
  template <class... First, class... Second>
  static auto insert_sparse(const std::tuple<std::pair<First, Second>...> &) {
    return std::tuple_cat(
        std::tuple<std::pair<First, Second>...>{},
        optional_sparse_pair_t<First, sparse_container<Second>>{}...,
        optional_sparse_pair_t<sparse_container<First>, Second>{}...,
        optional_sparse_pair_t<sparse_container<First>,
                               sparse_container<Second>>{}...);
  }
};

template <class Op, class SparseOp> struct overloaded_sparse : Op, SparseOp {
  template <class... Ts> constexpr auto operator()(Ts &&... args) const {
    if constexpr ((transform_detail::is_sparse_v<std::decay_t<Ts>> || ...))
      return SparseOp::operator()(static_cast<const Op &>(*this),
                                  std::forward<Ts>(args)...);
    else if constexpr ((is_eigen_type_v<std::decay_t<Ts>> || ...))
      // WARNING! The explicit specification of the template arguments of
      // operator() is EXTREMELY IMPORTANT. It ensures that Eigen types are
      // passed BY REFERENCE and NOT BY VALUE. Passing by value leads to
      // construction of expressions of values on the stack, which are then
      // returned from the operator. One way to identify this is using
      // address-sanitizer, which finds a `stack-use-after-scope`.
      return Op::template operator()<Ts...>(std::forward<Ts>(args)...);
    else
      return Op::template operator()(std::forward<Ts>(args)...);
  }
};
template <class... Ts> overloaded_sparse(Ts...)->overloaded_sparse<Ts...>;

template <class T>
struct is_any_sparse
    : std::conditional_t<is_sparse<T>::value, std::true_type, std::false_type> {
};
template <class... Ts>
struct is_any_sparse<std::pair<Ts...>>
    : std::conditional_t<(is_sparse<Ts>::value || ...), std::true_type,
                         std::false_type> {};
template <class... Ts>
struct is_any_sparse<std::tuple<Ts...>>
    : std::conditional_t<(is_sparse<Ts>::value || ...), std::true_type,
                         std::false_type> {};

} // namespace detail

template <class... Ts, class Op>
static constexpr auto type_tuples(Op) noexcept {
  if constexpr (sizeof...(Ts) == 0)
    return typename Op::types{};
  else if constexpr ((visit_detail::is_tuple<Ts>::value || ...))
    return typename detail::tuple_cat<Ts...>::type{};
  else
    return std::tuple<Ts...>{};
}

/// Helper class wrapping functions for in-place transform.
///
/// The dry_run template argument can be used to disable any actual modification
/// of data. This is used to implement operations on datasets with a strong
/// exception guarantee.
template <bool dry_run> struct in_place {
  template <class Op, class T, class... Ts>
  static void transform_in_place_impl(Op op, T &&arg, Ts &&... other) {
    using namespace detail;
    const auto begin =
        std::tuple{iter::begin_index(arg), iter::begin_index(other)...};
    // For sparse data we can fail for any subitem if the sizes to not match.
    // To avoid partially modifying (and thus corrupting) data in an in-place
    // operation we need to do the checks before any modification happens.
    if constexpr (is_sparse_v<typename std::decay_t<T>::value_type> ||
                  (is_sparse_v<typename std::decay_t<Ts>::value_type> || ...)) {
      const auto end = iter::end_index(arg);
      for (auto i = begin; std::get<0>(i) != end; iter::increment(i)) {
        call_in_place(
            [](auto &&... args) {
              if constexpr (std::is_base_of_v<SparseFlag, Op>)
                static_cast<void>(check_and_get_size(args...));
            },
            i, arg, other...);
      }
    }
    if constexpr (dry_run)
      return;
    auto run = [&](auto indices, const auto &end) {
      for (; std::get<0>(indices) != end; iter::increment(indices))
        call_in_place(op, indices, arg, other...);
    };

    if constexpr (transform_detail::is_sparse_v<std::decay_t<T>> ||
                  (transform_detail::is_sparse_v<std::decay_t<Ts>> || ...)) {
      run(begin, iter::end_index(arg));
    } else {
      if (iter::has_stride_zero(std::get<0>(begin))) {
        // The output has a dimension with stride zero so parallelization must
        // be done differently. Explicit and precise control of chunking is
        // required to avoid multiple threads writing to the same output. Not
        // implemented for now.
        run(begin, iter::end_index(arg));
      } else {
        auto run_parallel = [&](const auto &range) {
          auto indices = begin;
          iter::advance(indices, range.begin());
          auto end = std::tuple{iter::begin_index(arg)};
          iter::advance(end, range.end());
          run(indices, std::get<0>(end));
        };
        parallel::parallel_for(parallel::blocked_range(0, arg.size()),
                               run_parallel);
      }
    }
  }

  /// Recursion endpoint for do_transform_in_place.
  ///
  /// Calls transform_in_place_impl unless the output has no variance even
  /// though it should.
  template <class Op, class Tuple>
  static void do_transform_in_place(Op op, Tuple &&processed) {
    using namespace detail;
    std::apply(
        [&op](auto &&arg, auto &&... args) {
          if constexpr (check_all_or_none_variances<Op, decltype(arg),
                                                    decltype(args)...>) {
            throw except::VariancesError(
                "Expected either all or none of inputs to have variances.");
          } else {
            constexpr bool in_var_if_out_var = std::is_base_of_v<
                transform_flags::expect_in_variance_if_out_variance_t, Op>;
            constexpr bool arg_var =
                is_ValuesAndVariances_v<std::decay_t<decltype(arg)>>;
            constexpr bool args_var =
                (is_ValuesAndVariances_v<std::decay_t<decltype(args)>> || ...);
            if constexpr ((in_var_if_out_var ? arg_var == args_var
                                             : arg_var || !args_var) ||
                          std::is_base_of_v<
                              transform_flags::expect_no_variance_arg_t<0>,
                              Op>) {
              transform_in_place_impl(op, std::forward<decltype(arg)>(arg),
                                      std::forward<decltype(args)>(args)...);
            } else {
              throw except::VariancesError(
                  "Output has no variance but at least one input does.");
            }
          }
        },
        std::forward<Tuple>(processed));
  }

  /// Helper for in-place transform implementation, performing branching between
  /// output with and without variances as well as handling other operands with
  /// and without variances.
  template <class Op, class Tuple, class Arg, class... Args>
  static void do_transform_in_place(Op op, Tuple &&processed, Arg &arg,
                                    const Args &... args) {
    using namespace detail;
    auto vals = arg.values();
    if (arg.hasVariances()) {
      if constexpr (std::is_base_of_v<transform_flags::expect_no_variance_arg_t<
                                          std::tuple_size_v<Tuple>>,
                                      Op>) {
        throw except::VariancesError("Variances in argument " +
                                     std::to_string(std::tuple_size_v<Tuple>) +
                                     " not supported.");
      } else if constexpr (canHaveVariances<typename Arg::value_type>()) {
        auto vars = arg.variances();
        do_transform_in_place(
            op,
            std::tuple_cat(processed,
                           std::tuple(ValuesAndVariances{vals, vars})),
            args...);
      }
    } else {
      if constexpr (std::is_base_of_v<transform_flags::expect_variance_arg_t<
                                          std::tuple_size_v<Tuple>>,
                                      Op>) {
        throw except::VariancesError("Argument " +
                                     std::to_string(std::tuple_size_v<Tuple>) +
                                     " must have variances.");
      } else {
        do_transform_in_place(op, std::tuple_cat(processed, std::tuple(vals)),
                              args...);
      }
    }
  }

  /// Functor for implementing in-place operations with sparse data.
  ///
  /// This is (conditionally) added to an overloaded set of operators provided
  /// by the user. If the data is sparse the overloads by this functor will
  /// match in place of the user-provided ones. We then recursively call the
  /// transform function. In this second call we have descended into the sparse
  /// container so now the user-provided overload will match directly.
  struct TransformSparseInPlace : public detail::SparseFlag {
    template <class Op, class... Ts>
    constexpr void operator()(const Op &op, Ts &&... args) const {
      using namespace detail;
      static_cast<void>(check_and_get_size(args...));
      transform_in_place_impl(op, maybe_broadcast(args)...);
    }
  };

  /// Functor for in-place transformation, applying `op` to all elements.
  ///
  /// This is responsible for converting the client-provided functor `Op` which
  /// operates on elements to a functor for the data container, which is
  /// required by `visit`.
  template <class Op> struct TransformInPlace {
    Op op;
    template <class T> void operator()(T &&handle) const {
      using namespace detail;
      auto view = as_view{*handle, handle->dims()};
      if (handle->isContiguous())
        do_transform_in_place(op, std::tuple<>{}, *handle);
      else
        do_transform_in_place(op, std::tuple<>{}, view);
    }

    template <class A, class B> void operator()(A &&a, B &&b) const {
      using namespace detail;
      const auto &dimsA = a->dims();
      const auto &dimsB = b->dims();
      if constexpr (std::is_same_v<typename std::remove_reference_t<decltype(
                                       *a)>::value_type,
                                   typename std::remove_reference_t<decltype(
                                       *b)>::value_type>) {
        if (a->valuesView(dimsA).overlaps(b->valuesView(dimsA))) {
          // If there is an overlap between lhs and rhs we copy the rhs before
          // applying the operation.
          const auto &b_ = b->copyT();
          // Ensuring that we call exactly same instance of operator() to avoid
          // extra template instantiations, do not remove the static_cast.
          return operator()(std::forward<A>(a), static_cast<B>(b_.get()));
        }
      }

      if (a->isContiguous() && dimsA.contains(dimsB)) {
        if (b->isContiguous() && dimsA.isContiguousIn(dimsB)) {
          do_transform_in_place(op, std::tuple<>{}, *a, *b);
        } else {
          do_transform_in_place(op, std::tuple<>{}, *a, as_view{*b, dimsA});
        }
      } else {
        // If LHS has fewer dimensions than RHS, e.g., for computing sum the
        // view for iteration is based on dimsB.
        const auto viewDims = dimsA.contains(dimsB) ? dimsA : dimsB;
        auto a_view = as_view{*a, viewDims};
        if (b->isContiguous() && dimsA.isContiguousIn(dimsB)) {
          do_transform_in_place(op, std::tuple<>{}, a_view, *b);
        } else {
          do_transform_in_place(op, std::tuple<>{}, a_view,
                                as_view{*b, viewDims});
        }
      }
    }

    template <class T, class... Ts>
    void operator()(T &&out, Ts &&... handles) const {
      using namespace detail;
      const auto dims = merge(out->dims(), handles->dims()...);
      auto out_view = as_view{*out, dims};
      do_transform_in_place(op, std::tuple<>{}, out_view,
                            as_view{*handles, dims}...);
    }
  };
  // gcc cannot deal with deduction guide for nested class => helper function.
  template <class Op> static auto makeTransformInPlace(Op op) {
    return TransformInPlace<Op>{op};
  }

  template <class... Ts, class Op, class Var, class... Other>
  static void transform_data(std::tuple<Ts...> &&, Op op, Var &&var,
                             const Other &... other) {
    using namespace detail;
    try {
      // If a sparse_container<T> is specified explicitly as a type we assume
      // that the caller provides a matching overload. Otherwise we assume the
      // provided operator is for individual elements (regardless of whether
      // they are elements of dense or sparse data), so we add overloads for
      // sparse data processing.
      if constexpr ((is_any_sparse<Ts>::value || ...)) {
        visit_impl<Ts...>::apply(makeTransformInPlace(op), var.dataHandle(),
                                 other.dataHandle()...);
      } else if constexpr (sizeof...(Other) > 1) {
        // No sparse data supported yet in this case.
        core::visit(std::tuple<Ts...>{})
            .apply(makeTransformInPlace(op), var.dataHandle(),
                   other.dataHandle()...);
      } else {
        // Note that if only one of the inputs is sparse it must be the one
        // being transformed in-place, so there are only three cases here.
        core::visit(augment::insert_sparse_in_place(std::tuple<Ts...>{}))
            .apply(makeTransformInPlace(
                       overloaded_sparse{op, TransformSparseInPlace{}}),
                   var.dataHandle(), other.dataHandle()...);
      }
    } catch (const std::bad_variant_access &) {
      throw except::TypeError("Cannot apply operation to item dtypes ", var,
                              other...);
    }
  }
  template <class... Ts, class Op, class Var, class... Other>
  static void transform(Op op, Var &&var, const Other &... other) {
    using namespace detail;
    (scipp::expect::contains(var.dims(), other.dims()), ...);
    auto unit = var.unit();
    op(unit, other.unit()...);
    // Stop early in bad cases of changing units (if `var` is a slice):
    var.expectCanSetUnit(unit);
    // Wrapped implementation to convert multiple tuples into a parameter pack.
    transform_data(type_tuples<Ts...>(op), op, std::forward<Var>(var),
                   other...);
    if constexpr (dry_run)
      return;
    var.setUnit(unit);
  }
};

/// Transform the data elements of a variable in-place.
///
/// Note that this is deliberately not named `for_each`: Unlike std::for_each,
/// this function does not promise in-order execution. This overload is
/// equivalent to std::transform with a single input range and an output range
/// identical to the input range, but avoids potentially costly element copies.
template <class... Ts, class Var, class Op>
void transform_in_place(Var &&var, Op op) {
  in_place<false>::transform<Ts...>(op, std::forward<Var>(var));
}

/// Transform the data elements of a variable in-place.
///
/// This overload is equivalent to std::transform with two input ranges and an
/// output range identical to the secound input range, but avoids potentially
/// costly element copies.
template <class... TypePairs, class Var, class Op>
void transform_in_place(Var &&var, const VariableConstView &other, Op op) {
  in_place<false>::transform<TypePairs...>(op, std::forward<Var>(var), other);
}

/// Transform the data elements of a variable in-place.
template <class... TypePairs, class Var, class Op>
void transform_in_place(Var &&var, const VariableConstView &var1,
                        const VariableConstView &var2, Op op) {
  in_place<false>::transform<TypePairs...>(op, std::forward<Var>(var), var1,
                                           var2);
}

/// Accumulate data elements of a variable in-place.
///
/// This is equivalent to `transform_in_place`, with the only difference that
/// the dimension check of the inputs is reversed. That is, it must be possible
/// to broadcast the dimension of the first argument to that of the other
/// argument. As a consequence, the operation may be applied multiple times to
/// the same output element, effectively accumulating the result.
///
/// WARNING: In contrast to the transform algorithms, accumulate does not touch
/// the unit, since it would be hard to track, e.g., in multiplication
/// operations.
template <class... TypePairs, class Var, class Op>
void accumulate_in_place(Var &&var, const VariableConstView &other, Op op) {
  scipp::expect::contains(other.dims(), var.dims());
  // Wrapped implementation to convert multiple tuples into a parameter pack.
  in_place<false>::transform_data(type_tuples<TypePairs...>(op), op,
                                  std::forward<Var>(var), other);
}
template <class... TypePairs, class Var, class Op>
void accumulate_in_place(Var &&var, const VariableConstView &var1,
                         const VariableConstView &var2, Op op) {
  scipp::expect::contains(var1.dims(), var.dims());
  scipp::expect::contains(var2.dims(), var.dims());
  in_place<false>::transform_data(type_tuples<TypePairs...>(op), op,
                                  std::forward<Var>(var), var1, var2);
}

namespace dry_run {
template <class... Ts, class Var, class Op>
void transform_in_place(Var &&var, Op op) {
  in_place<true>::transform<Ts...>(op, std::forward<Var>(var));
}
template <class... TypePairs, class Var, class Op>
void transform_in_place(Var &&var, const VariableConstView &other, Op op) {
  in_place<true>::transform<TypePairs...>(op, std::forward<Var>(var), other);
}
} // namespace dry_run

namespace detail {
template <class... Ts, class Op, class... Vars>
Variable transform(std::tuple<Ts...> &&, Op op, const Vars &... vars) {
  using namespace detail;
  auto unit = op(vars.unit()...);
  Variable out;
  try {
    if constexpr ((is_any_sparse<Ts>::value || ...) || sizeof...(Vars) > 2) {
      out = visit_impl<Ts...>::apply(Transform{op}, vars.dataHandle()...);
    } else {
      out = core::visit(augment::insert_sparse(std::tuple<Ts...>{}))
                .apply(Transform{overloaded_sparse{op, TransformSparse{}}},
                       vars.dataHandle()...);
    }
  } catch (const std::bad_variant_access &) {
    throw except::TypeError("Cannot apply operation to item dtypes ", vars...);
  }
  out.setUnit(unit);
  return out;
}
} // namespace detail

/// Transform the data elements of a variable and return a new Variable.
///
/// This overload is equivalent to std::transform with a single input range, but
/// avoids the need to manually create a new variable for the output and the
/// need for, e.g., std::back_inserter.
template <class... Ts, class Op>
[[nodiscard]] Variable transform(const VariableConstView &var, Op op) {
  return detail::transform(type_tuples<Ts...>(op), op, var);
}

/// Transform the data elements of two variables and return a new Variable.
///
/// This overload is equivalent to std::transform with two input ranges, but
/// avoids the need to manually create a new variable for the output and the
/// need for, e.g., std::back_inserter.
template <class... Ts, class Op>
[[nodiscard]] Variable transform(const VariableConstView &var1,
                                 const VariableConstView &var2, Op op) {
<<<<<<< HEAD
  return detail::transform(typename detail::tuple_cat<TypePairs...>::type{}, op,
                           var1, var2);
=======
  return detail::transform(type_tuples<Ts...>(op), op, var1, var2);
>>>>>>> b47c9e78
}

/// Transform the data elements of three variables and return a new Variable.
template <class... Ts, class Op>
[[nodiscard]] Variable
    transform(const VariableConstView &var1, const VariableConstView &var2,
              const VariableConstView &var3, Op op) {
      return detail::transform(type_tuples<Ts...>(op), op, var1, var2, var3);
    }

/// Transform the data elements of four variables and return a new Variable.
template <class... Ts, class Op>
[[nodiscard]] Variable transform(const VariableConstView &var1,
                                 const VariableConstView &var2,
                                 const VariableConstView &var3,
                                 const VariableConstView &var4, Op op) {
  return detail::transform(type_tuples<Ts...>(op), op, var1, var2, var3, var4);
}

} // namespace scipp::core

#endif // SCIPP_CORE_TRANSFORM_H<|MERGE_RESOLUTION|>--- conflicted
+++ resolved
@@ -887,12 +887,7 @@
 template <class... Ts, class Op>
 [[nodiscard]] Variable transform(const VariableConstView &var1,
                                  const VariableConstView &var2, Op op) {
-<<<<<<< HEAD
-  return detail::transform(typename detail::tuple_cat<TypePairs...>::type{}, op,
-                           var1, var2);
-=======
   return detail::transform(type_tuples<Ts...>(op), op, var1, var2);
->>>>>>> b47c9e78
 }
 
 /// Transform the data elements of three variables and return a new Variable.
