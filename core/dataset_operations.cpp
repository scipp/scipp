--- conflicted
+++ resolved
@@ -12,42 +12,24 @@
 DataArray apply_and_drop_dim_impl(const DataConstProxy &a, Func func,
                                   const Dim dim, Args &&... args) {
   std::map<Dim, Variable> coords;
-<<<<<<< HEAD
-  for (auto && [ d, coord ] : a.coords()) {
-    if (d != dim) {
-=======
   for (auto &&[d, coord] : a.coords())
     if (d != dim)
->>>>>>> 529f9314
       coords.emplace(d, coord);
-    }
-  }
 
   std::map<std::string, Variable> labels;
-<<<<<<< HEAD
-  for (auto && [ name, label ] : a.labels()) {
-=======
   for (auto &&[name, label] : a.labels())
->>>>>>> 529f9314
     if (label.dims().inner() != dim)
       labels.emplace(name, label);
-  }
 
   std::map<std::string, Variable> attrs;
-<<<<<<< HEAD
-  for (auto && [ name, attr ] : a.attrs()) {
-=======
   for (auto &&[name, attr] : a.attrs())
->>>>>>> 529f9314
     if (attr.dims().inner() != dim)
       attrs.emplace(name, attr);
-  }
 
   std::map<std::string, Variable> masks;
-  for (auto && [ name, mask ] : a.masks()) {
+  for (auto &&[name, mask] : a.masks())
     if (mask.dims().inner() != dim)
       masks.emplace(name, mask);
-  }
 
   if constexpr (ApplyToData)
     return DataArray(func(a.data(), dim, std::forward<Args>(args)...),
