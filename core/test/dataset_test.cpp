// SPDX-License-Identifier: GPL-3.0-or-later
// Copyright (c) 2019 Scipp contributors (https://github.com/scipp)
#include "test_macros.h"
#include <gtest/gtest.h>

#include <numeric>

#include "scipp/core/dataset.h"
#include "scipp/core/dimensions.h"

#include "dataset_test_common.h"

using namespace scipp;
using namespace scipp::core;

TEST(DatasetTest, construct_default) { ASSERT_NO_THROW(Dataset d); }

TEST(DatasetTest, empty) {
  Dataset d;
  ASSERT_TRUE(d.empty());
  ASSERT_EQ(d.size(), 0);
}

TEST(DatasetTest, coords) {
  Dataset d;
  ASSERT_NO_THROW(d.coords());
}

TEST(DatasetTest, labels) {
  Dataset d;
  ASSERT_NO_THROW(d.labels());
}

TEST(DatasetTest, attrs) {
  Dataset d;
  ASSERT_NO_THROW(d.attrs());
}

TEST(DatasetTest, bad_item_access) {
  Dataset d;
  ASSERT_ANY_THROW(d[""]);
  ASSERT_ANY_THROW(d["abc"]);
}

TEST(DatasetTest, setCoord) {
  Dataset d;
  const auto var = makeVariable<double>({Dim::X, 3});

  ASSERT_EQ(d.size(), 0);
  ASSERT_EQ(d.coords().size(), 0);

  ASSERT_NO_THROW(d.setCoord(Dim::X, var));
  ASSERT_EQ(d.size(), 0);
  ASSERT_EQ(d.coords().size(), 1);

  ASSERT_NO_THROW(d.setCoord(Dim::Y, var));
  ASSERT_EQ(d.size(), 0);
  ASSERT_EQ(d.coords().size(), 2);

  ASSERT_NO_THROW(d.setCoord(Dim::X, var));
  ASSERT_EQ(d.size(), 0);
  ASSERT_EQ(d.coords().size(), 2);
}

TEST(DatasetTest, setLabels) {
  Dataset d;
  const auto var = makeVariable<double>({Dim::X, 3});

  ASSERT_EQ(d.size(), 0);
  ASSERT_EQ(d.labels().size(), 0);

  ASSERT_NO_THROW(d.setLabels("a", var));
  ASSERT_EQ(d.size(), 0);
  ASSERT_EQ(d.labels().size(), 1);

  ASSERT_NO_THROW(d.setLabels("b", var));
  ASSERT_EQ(d.size(), 0);
  ASSERT_EQ(d.labels().size(), 2);

  ASSERT_NO_THROW(d.setLabels("a", var));
  ASSERT_EQ(d.size(), 0);
  ASSERT_EQ(d.labels().size(), 2);
}

TEST(DatasetTest, setAttr) {
  Dataset d;
  const auto var = makeVariable<double>({Dim::X, 3});

  ASSERT_EQ(d.size(), 0);
  ASSERT_EQ(d.attrs().size(), 0);

  ASSERT_NO_THROW(d.setAttr("a", var));
  ASSERT_EQ(d.size(), 0);
  ASSERT_EQ(d.attrs().size(), 1);

  ASSERT_NO_THROW(d.setAttr("b", var));
  ASSERT_EQ(d.size(), 0);
  ASSERT_EQ(d.attrs().size(), 2);

  ASSERT_NO_THROW(d.setAttr("a", var));
  ASSERT_EQ(d.size(), 0);
  ASSERT_EQ(d.attrs().size(), 2);
}

TEST(DatasetTest, setData_with_and_without_variances) {
  Dataset d;
  const auto var = makeVariable<double>({Dim::X, 3});

  ASSERT_NO_THROW(d.setData("a", var));
  ASSERT_EQ(d.size(), 1);

  ASSERT_NO_THROW(d.setData("b", var));
  ASSERT_EQ(d.size(), 2);

  ASSERT_NO_THROW(d.setData("a", var));
  ASSERT_EQ(d.size(), 2);

  ASSERT_NO_THROW(
      d.setData("a", makeVariable<double>({Dim::X, 3}, {1, 1, 1}, {0, 0, 0})));
  ASSERT_EQ(d.size(), 2);
}

TEST(DatasetTest, setLabels_with_name_matching_data_name) {
  Dataset d;
  d.setData("a", makeVariable<double>({Dim::X, 3}));
  d.setData("b", makeVariable<double>({Dim::X, 3}));

  // It is possible to set labels with a name matching data. However, there is
  // no special meaning attached to this. In particular it is *not* linking the
  // labels to that data item.
  ASSERT_NO_THROW(d.setLabels("a", makeVariable<double>({})));
  ASSERT_EQ(d.size(), 2);
  ASSERT_EQ(d.labels().size(), 1);
  ASSERT_EQ(d["a"].labels().size(), 1);
  ASSERT_EQ(d["b"].labels().size(), 1);
}

TEST(DatasetTest, setSparseCoord_not_sparse_fail) {
  Dataset d;
  const auto var = makeVariable<double>({Dim::X, 3});

  ASSERT_ANY_THROW(d.setSparseCoord("a", var));
}

TEST(DatasetTest, setSparseCoord) {
  Dataset d;
  const auto var =
      makeVariable<double>({Dim::X, Dim::Y}, {3, Dimensions::Sparse});

  ASSERT_NO_THROW(d.setSparseCoord("a", var));
  ASSERT_EQ(d.size(), 1);
  ASSERT_NO_THROW(d["a"]);
}

TEST(DatasetTest, setSparseLabels_missing_values_or_coord) {
  Dataset d;
  const auto sparse = makeVariable<double>({Dim::X}, {Dimensions::Sparse});

  ASSERT_ANY_THROW(d.setSparseLabels("a", "x", sparse));
  d.setSparseCoord("a", sparse);
  ASSERT_NO_THROW(d.setSparseLabels("a", "x", sparse));
}

TEST(DatasetTest, setSparseLabels_not_sparse_fail) {
  Dataset d;
  const auto dense = makeVariable<double>({});
  const auto sparse = makeVariable<double>({Dim::X}, {Dimensions::Sparse});

  d.setSparseCoord("a", sparse);
  ASSERT_ANY_THROW(d.setSparseLabels("a", "x", dense));
}

TEST(DatasetTest, setSparseLabels) {
  Dataset d;
  const auto sparse = makeVariable<double>({Dim::X}, {Dimensions::Sparse});
  d.setSparseCoord("a", sparse);

  ASSERT_NO_THROW(d.setSparseLabels("a", "x", sparse));
  ASSERT_EQ(d.size(), 1);
  ASSERT_NO_THROW(d["a"]);
  ASSERT_EQ(d["a"].labels().size(), 1);
}

TEST(DatasetTest, iterators_empty_dataset) {
  Dataset d;
  ASSERT_NO_THROW(d.begin());
  ASSERT_NO_THROW(d.end());
  EXPECT_EQ(d.begin(), d.end());
}

TEST(DatasetTest, iterators_only_coords) {
  Dataset d;
  d.setCoord(Dim::X, makeVariable<double>({}));
  ASSERT_NO_THROW(d.begin());
  ASSERT_NO_THROW(d.end());
  EXPECT_EQ(d.begin(), d.end());
}

TEST(DatasetTest, iterators_only_labels) {
  Dataset d;
  d.setLabels("a", makeVariable<double>({}));
  ASSERT_NO_THROW(d.begin());
  ASSERT_NO_THROW(d.end());
  EXPECT_EQ(d.begin(), d.end());
}

TEST(DatasetTest, iterators_only_attrs) {
  Dataset d;
  d.setAttr("a", makeVariable<double>({}));
  ASSERT_NO_THROW(d.begin());
  ASSERT_NO_THROW(d.end());
  EXPECT_EQ(d.begin(), d.end());
}

TEST(DatasetTest, iterators) {
  Dataset d;
  d.setData("a", makeVariable<double>({}));
  d.setData("b", makeVariable<float>({}));
  d.setData("c", makeVariable<int64_t>({}));

  ASSERT_NO_THROW(d.begin());
  ASSERT_NO_THROW(d.end());

  auto it = d.begin();
  ASSERT_NE(it, d.end());
  EXPECT_EQ(it->first, "a");

  ASSERT_NO_THROW(++it);
  ASSERT_NE(it, d.end());
  EXPECT_EQ(it->first, "b");

  ASSERT_NO_THROW(++it);
  ASSERT_NE(it, d.end());
  EXPECT_EQ(it->first, "c");

  ASSERT_NO_THROW(++it);
  ASSERT_EQ(it, d.end());
}

TEST(DatasetTest, iterators_return_types) {
  Dataset d;
  ASSERT_TRUE((std::is_same_v<decltype(d.begin()->second), DataProxy>));
  ASSERT_TRUE((std::is_same_v<decltype(d.end()->second), DataProxy>));
}

TEST(DatasetTest, const_iterators_return_types) {
  const Dataset d;
  ASSERT_TRUE((std::is_same_v<decltype(d.begin()->second), DataConstProxy>));
  ASSERT_TRUE((std::is_same_v<decltype(d.end()->second), DataConstProxy>));
}

TEST(DatasetTest, find) {
  Dataset d;
  d.setData("a", makeVariable<double>({}));
  d.setData("b", makeVariable<float>({}));
  d.setData("c", makeVariable<int64_t>({}));

  EXPECT_EQ(d.end(), d.find("not a thing"));

  EXPECT_EQ(d.begin(), d.find("a"));

  auto it = d.begin();
  ++it;
  EXPECT_EQ(it, d.find("b"));
}

TEST(DatasetTest, find_coords_const) {
  DatasetFactory3D factory;
  const auto dataset = factory.make();
  const CoordsConstProxy coords = dataset.coords();

  EXPECT_EQ(coords.end(), coords.find(Dim::Q));

  EXPECT_EQ(coords.begin(), coords.find(Dim::Time));

  auto it = coords.begin();
  ++it;
  EXPECT_EQ(it, coords.find(Dim::X));
}

TEST(DatasetTest, find_coords_mutable) {
  DatasetFactory3D factory;
  auto dataset = factory.make();
  CoordsProxy coords = dataset.coords();

  EXPECT_EQ(coords.end(), coords.find(Dim::Q));

  EXPECT_EQ(coords.begin(), coords.find(Dim::Time));

  auto it = coords.begin();
  ++it;
  EXPECT_EQ(it, coords.find(Dim::X));
}

TEST(DatasetTest, set_dense_data_with_sparse_coord) {

  auto sparse_variable =
      makeVariable<double>({Dim::Y, Dim::X}, {2, Dimensions::Sparse});
  auto dense_variable = makeVariable<double>({Dim::Y, Dim::X}, {2, 2});

  Dataset a;
  a.setData("sparse_coord_and_val", dense_variable);
  ASSERT_THROW(a.setSparseCoord("sparse_coord_and_val", sparse_variable),
               except::DimensionError);

  // Setting coords first yields same response.
  Dataset b;
  b.setSparseCoord("sparse_coord_and_val", sparse_variable);
  ASSERT_THROW(b.setData("sparse_coord_and_val", dense_variable),
               except::DimensionError);
}

TEST(DatasetTest, simple_sparse_slice) {
  Dataset dataset;
  auto var = makeVariable<double>({{Dim::Y, Dim::X}, {2, Dimensions::Sparse}});
  var.sparseValues<double>()[0] = {4, 5, 6};
  var.sparseValues<double>()[1] = {7, 8, 9};
  dataset.setData("data", var);
  dataset.setCoord(Dim::Y, makeVariable<double>({Dim::Y, 2}, {1, 2}));

  auto sliced = dataset.slice({Dim::Y, 1, 2});
  auto data = sliced["data"].data().sparseValues<double>();
  EXPECT_EQ(data.size(), 1);
  scipp::core::sparse_container<double> expected = {7, 8, 9};
  EXPECT_EQ(data[0], expected);
}

TEST(DatasetTest, simple_sparse_slice_and_sparse_coords) {
  Dataset dataset;
  auto var = makeVariable<double>({{Dim::Y, Dim::X}, {2, Dimensions::Sparse}});
  var.sparseValues<double>()[0] = {4, 5, 6};
  var.sparseValues<double>()[1] = {7, 8, 9};
  dataset.setData("data", var);
  dataset.setCoord(Dim::Y, makeVariable<double>({Dim::Y, 2}, {1, 2}));
  auto sparseCoords = makeVariable<double>({Dim::X, Dimensions::Sparse});
  sparseCoords.sparseValues<double>()[0] = {1, 2, 3};
  dataset.setSparseCoord("data", sparseCoords);

  auto sliced = dataset.slice({Dim::Y, 1, 2});
  auto data = sliced["data"].data().sparseValues<double>();
  EXPECT_EQ(data.size(), 1);
  scipp::core::sparse_container<double> expected = {7, 8, 9};
  EXPECT_EQ(data[0], expected);
  // Cannot access sparse coords on slice DataProxy.
  // TODO sliced["data"].coords()["Dim::Z"]; // currently not working
}

class Dataset_comparison_operators : public ::testing::Test {
private:
  template <class A, class B>
  void expect_eq_impl(const A &a, const B &b) const {
    EXPECT_TRUE(a == b);
    EXPECT_TRUE(b == a);
    EXPECT_FALSE(a != b);
    EXPECT_FALSE(b != a);
  }
  template <class A, class B>
  void expect_ne_impl(const A &a, const B &b) const {
    EXPECT_TRUE(a != b);
    EXPECT_TRUE(b != a);
    EXPECT_FALSE(a == b);
    EXPECT_FALSE(b == a);
  }

protected:
  Dataset_comparison_operators()
      : sparse_variable(makeVariable<double>({Dim::Y, Dim::Z, Dim::X},
                                             {3, 2, Dimensions::Sparse})) {
    dataset.setCoord(Dim::X, makeVariable<double>({Dim::X, 4}));
    dataset.setCoord(Dim::Y, makeVariable<double>({Dim::Y, 3}));

    dataset.setLabels("labels", makeVariable<int>({Dim::X, 4}));

    dataset.setAttr("attr", makeVariable<int>({}));

    dataset.setData("val_and_var",
                    makeVariable<double>({{Dim::Y, 3}, {Dim::X, 4}},
                                         std::vector<double>(12),
                                         std::vector<double>(12)));

    dataset.setData("val", makeVariable<double>({Dim::X, 4}));

    dataset.setSparseCoord("sparse_coord", sparse_variable);
    dataset.setData("sparse_coord_and_val", sparse_variable);
    dataset.setSparseCoord("sparse_coord_and_val", sparse_variable);
  }
  void expect_eq(const Dataset &a, const Dataset &b) const {
    expect_eq_impl(a, DatasetConstProxy(b));
    expect_eq_impl(DatasetConstProxy(a), b);
    expect_eq_impl(DatasetConstProxy(a), DatasetConstProxy(b));
  }
  void expect_ne(const Dataset &a, const Dataset &b) const {
    expect_ne_impl(a, DatasetConstProxy(b));
    expect_ne_impl(DatasetConstProxy(a), b);
    expect_ne_impl(DatasetConstProxy(a), DatasetConstProxy(b));
  }

  Dataset dataset;
  Variable sparse_variable;
};

auto make_empty() { return Dataset(); }

template <class T, class T2>
auto make_1_coord(const Dim dim, const Dimensions &dims, const units::Unit unit,
                  const std::initializer_list<T2> &data) {
  auto d = make_empty();
  d.setCoord(dim, makeVariable<T>(dims, unit, data));
  return d;
}

template <class T, class T2>
auto make_1_labels(const std::string &name, const Dimensions &dims,
                   const units::Unit unit,
                   const std::initializer_list<T2> &data) {
  auto d = make_empty();
  d.setLabels(name, makeVariable<T>(dims, unit, data));
  return d;
}

template <class T, class T2>
auto make_1_attr(const std::string &name, const Dimensions &dims,
                 const units::Unit unit,
                 const std::initializer_list<T2> &data) {
  auto d = make_empty();
  d.setAttr(name, makeVariable<T>(dims, unit, data));
  return d;
}

template <class T, class T2>
auto make_1_values(const std::string &name, const Dimensions &dims,
                   const units::Unit unit,
                   const std::initializer_list<T2> &data) {
  auto d = make_empty();
  d.setData(name, makeVariable<T>(dims, unit, data));
  return d;
}

template <class T, class T2>
auto make_1_values_and_variances(const std::string &name,
                                 const Dimensions &dims, const units::Unit unit,
                                 const std::initializer_list<T2> &values,
                                 const std::initializer_list<T2> &variances) {
  auto d = make_empty();
  d.setData(name, makeVariable<T>(dims, unit, values, variances));
  return d;
}

// Baseline checks: Does dataset comparison pick up arbitrary mismatch of
// individual items? Strictly speaking many of these are just retesting the
// comparison of Variable, but it ensures that the content is actually compared
// and thus serves as a baseline for the follow-up tests.
TEST_F(Dataset_comparison_operators, single_coord) {
  auto d = make_1_coord<double>(Dim::X, {Dim::X, 3}, units::m, {1, 2, 3});
  expect_eq(d, d);
  expect_ne(d, make_empty());
  expect_ne(d, make_1_coord<float>(Dim::X, {Dim::X, 3}, units::m, {1, 2, 3}));
  expect_ne(d, make_1_coord<double>(Dim::Y, {Dim::X, 3}, units::m, {1, 2, 3}));
  expect_ne(d, make_1_coord<double>(Dim::X, {Dim::Y, 3}, units::m, {1, 2, 3}));
  expect_ne(d, make_1_coord<double>(Dim::X, {Dim::X, 2}, units::m, {1, 2}));
  expect_ne(d, make_1_coord<double>(Dim::X, {Dim::X, 3}, units::s, {1, 2, 3}));
  expect_ne(d, make_1_coord<double>(Dim::X, {Dim::X, 3}, units::m, {1, 2, 4}));
}

TEST_F(Dataset_comparison_operators, single_labels) {
  auto d = make_1_labels<double>("a", {Dim::X, 3}, units::m, {1, 2, 3});
  expect_eq(d, d);
  expect_ne(d, make_empty());
  expect_ne(d, make_1_labels<float>("a", {Dim::X, 3}, units::m, {1, 2, 3}));
  expect_ne(d, make_1_labels<double>("b", {Dim::X, 3}, units::m, {1, 2, 3}));
  expect_ne(d, make_1_labels<double>("a", {Dim::Y, 3}, units::m, {1, 2, 3}));
  expect_ne(d, make_1_labels<double>("a", {Dim::X, 2}, units::m, {1, 2}));
  expect_ne(d, make_1_labels<double>("a", {Dim::X, 3}, units::s, {1, 2, 3}));
  expect_ne(d, make_1_labels<double>("a", {Dim::X, 3}, units::m, {1, 2, 4}));
}

TEST_F(Dataset_comparison_operators, single_attr) {
  auto d = make_1_attr<double>("a", {Dim::X, 3}, units::m, {1, 2, 3});
  expect_eq(d, d);
  expect_ne(d, make_empty());
  expect_ne(d, make_1_attr<float>("a", {Dim::X, 3}, units::m, {1, 2, 3}));
  expect_ne(d, make_1_attr<double>("b", {Dim::X, 3}, units::m, {1, 2, 3}));
  expect_ne(d, make_1_attr<double>("a", {Dim::Y, 3}, units::m, {1, 2, 3}));
  expect_ne(d, make_1_attr<double>("a", {Dim::X, 2}, units::m, {1, 2}));
  expect_ne(d, make_1_attr<double>("a", {Dim::X, 3}, units::s, {1, 2, 3}));
  expect_ne(d, make_1_attr<double>("a", {Dim::X, 3}, units::m, {1, 2, 4}));
}

TEST_F(Dataset_comparison_operators, single_values) {
  auto d = make_1_values<double>("a", {Dim::X, 3}, units::m, {1, 2, 3});
  expect_eq(d, d);
  expect_ne(d, make_empty());
  expect_ne(d, make_1_values<float>("a", {Dim::X, 3}, units::m, {1, 2, 3}));
  expect_ne(d, make_1_values<double>("b", {Dim::X, 3}, units::m, {1, 2, 3}));
  expect_ne(d, make_1_values<double>("a", {Dim::Y, 3}, units::m, {1, 2, 3}));
  expect_ne(d, make_1_values<double>("a", {Dim::X, 2}, units::m, {1, 2}));
  expect_ne(d, make_1_values<double>("a", {Dim::X, 3}, units::s, {1, 2, 3}));
  expect_ne(d, make_1_values<double>("a", {Dim::X, 3}, units::m, {1, 2, 4}));
}

TEST_F(Dataset_comparison_operators, single_values_and_variances) {
  auto d = make_1_values_and_variances<double>("a", {Dim::X, 3}, units::m,
                                               {1, 2, 3}, {4, 5, 6});
  expect_eq(d, d);
  expect_ne(d, make_empty());
  expect_ne(d, make_1_values_and_variances<float>("a", {Dim::X, 3}, units::m,
                                                  {1, 2, 3}, {4, 5, 6}));
  expect_ne(d, make_1_values_and_variances<double>("b", {Dim::X, 3}, units::m,
                                                   {1, 2, 3}, {4, 5, 6}));
  expect_ne(d, make_1_values_and_variances<double>("a", {Dim::Y, 3}, units::m,
                                                   {1, 2, 3}, {4, 5, 6}));
  expect_ne(d, make_1_values_and_variances<double>("a", {Dim::X, 2}, units::m,
                                                   {1, 2}, {4, 5}));
  expect_ne(d, make_1_values_and_variances<double>("a", {Dim::X, 3}, units::s,
                                                   {1, 2, 3}, {4, 5, 6}));
  expect_ne(d, make_1_values_and_variances<double>("a", {Dim::X, 3}, units::m,
                                                   {1, 2, 4}, {4, 5, 6}));
  expect_ne(d, make_1_values_and_variances<double>("a", {Dim::X, 3}, units::m,
                                                   {1, 2, 3}, {4, 5, 7}));
}
// End baseline checks.

TEST_F(Dataset_comparison_operators, empty) {
  const auto empty = make_empty();
  expect_eq(empty, empty);
}

TEST_F(Dataset_comparison_operators, self) {
  expect_eq(dataset, dataset);
  const auto copy(dataset);
  expect_eq(copy, dataset);
}

TEST_F(Dataset_comparison_operators, extra_coord) {
  auto extra = dataset;
  extra.setCoord(Dim::Z, makeVariable<double>({Dim::Z, 2}));
  expect_ne(extra, dataset);
}

TEST_F(Dataset_comparison_operators, extra_labels) {
  auto extra = dataset;
  extra.setLabels("extra", makeVariable<double>({Dim::Z, 2}));
  expect_ne(extra, dataset);
}

TEST_F(Dataset_comparison_operators, extra_attr) {
  auto extra = dataset;
  extra.setAttr("extra", makeVariable<double>({Dim::Z, 2}));
  expect_ne(extra, dataset);
}

TEST_F(Dataset_comparison_operators, extra_data) {
  auto extra = dataset;
  extra.setData("extra", makeVariable<double>({Dim::Z, 2}));
  expect_ne(extra, dataset);
}

TEST_F(Dataset_comparison_operators, extra_variance) {
  auto extra = dataset;
  extra.setData("val", makeVariable<double>({Dim::X, 4}, std::vector<double>(4),
                                            std::vector<double>(4)));
  expect_ne(extra, dataset);
}

TEST_F(Dataset_comparison_operators, extra_sparse_values) {
  auto extra = dataset;
  extra.setData("sparse_coord", sparse_variable);
  expect_ne(extra, dataset);
}

TEST_F(Dataset_comparison_operators, extra_sparse_label) {
  auto extra = dataset;
  extra.setSparseLabels("sparse_coord_and_val", "extra", sparse_variable);
  expect_ne(extra, dataset);
}

TEST_F(Dataset_comparison_operators, different_coord_insertion_order) {
  auto a = make_empty();
  auto b = make_empty();
  a.setCoord(Dim::X, dataset.coords()[Dim::X]);
  a.setCoord(Dim::Y, dataset.coords()[Dim::Y]);
  b.setCoord(Dim::Y, dataset.coords()[Dim::Y]);
  b.setCoord(Dim::X, dataset.coords()[Dim::X]);
  expect_eq(a, b);
}

TEST_F(Dataset_comparison_operators, different_label_insertion_order) {
  auto a = make_empty();
  auto b = make_empty();
  a.setLabels("x", dataset.coords()[Dim::X]);
  a.setLabels("y", dataset.coords()[Dim::Y]);
  b.setLabels("y", dataset.coords()[Dim::Y]);
  b.setLabels("x", dataset.coords()[Dim::X]);
  expect_eq(a, b);
}

TEST_F(Dataset_comparison_operators, different_attr_insertion_order) {
  auto a = make_empty();
  auto b = make_empty();
  a.setAttr("x", dataset.coords()[Dim::X]);
  a.setAttr("y", dataset.coords()[Dim::Y]);
  b.setAttr("y", dataset.coords()[Dim::Y]);
  b.setAttr("x", dataset.coords()[Dim::X]);
  expect_eq(a, b);
}

TEST_F(Dataset_comparison_operators, different_data_insertion_order) {
  auto a = make_empty();
  auto b = make_empty();
  a.setData("x", dataset.coords()[Dim::X]);
  a.setData("y", dataset.coords()[Dim::Y]);
  b.setData("y", dataset.coords()[Dim::Y]);
  b.setData("x", dataset.coords()[Dim::X]);
  expect_eq(a, b);
}

TEST_F(Dataset_comparison_operators, with_sparse_dimension_data) {
  // a and b same, c different number of sparse values
  auto a = make_empty();
  auto data = makeVariable<double>({Dim::X, Dimensions::Sparse});
  const std::string var_name = "test_var";
  data.sparseValues<double>()[0] = {1, 2, 3};
  a.setData(var_name, data);
  auto b = make_empty();
  b.setData(var_name, data);
  expect_eq(a, b);
  data.sparseValues<double>()[0] = {2, 3, 4};
  auto c = make_empty();
  c.setData(var_name, data);
  expect_ne(a, c);
  expect_ne(b, c);
}

TEST(DatasetTest, construct_from_proxy) {
  DatasetFactory3D factory;
  const auto dataset = factory.make();
  const DatasetConstProxy proxy(dataset);
  Dataset from_proxy(proxy);
  ASSERT_EQ(from_proxy, dataset);
}

TEST(DatasetTest, construct_from_slice) {
  DatasetFactory3D factory;
  const auto dataset = factory.make();
  const auto slice = dataset.slice({Dim::X, 1});
  Dataset from_slice(slice);
  ASSERT_EQ(from_slice, dataset.slice({Dim::X, 1}));
}

TEST(DatasetTest, slice_temporary) {
  DatasetFactory3D factory;
  auto dataset = factory.make().slice({Dim::X, 1});
  ASSERT_TRUE((std::is_same_v<decltype(dataset), Dataset>));
}

class Dataset3DTest : public ::testing::Test {
protected:
  Dataset3DTest() : dataset(factory.make()) {}

  Dataset datasetWithEdges(const std::initializer_list<Dim> &edgeDims) {
    auto d = dataset;
    for (const auto dim : edgeDims) {
      auto dims = dataset.coords()[dim].dims();
      dims.resize(dim, dims[dim] + 1);
      d.setCoord(dim, makeRandom(dims));
    }
    return d;
  }

  DatasetFactory3D factory;
  Dataset dataset;
};

TEST_F(Dataset3DTest, dimension_extent_check_replace_with_edge_coord) {
  auto edge_coord = dataset;
  ASSERT_NO_THROW(edge_coord.setCoord(Dim::X, makeRandom({Dim::X, 5})));
  ASSERT_NE(edge_coord["data_xyz"], dataset["data_xyz"]);
  // Cannot incrementally grow.
  ASSERT_ANY_THROW(edge_coord.setCoord(Dim::X, makeRandom({Dim::X, 6})));
  // Minor implementation shortcoming: Currently we cannot go back to non-edges.
  ASSERT_ANY_THROW(edge_coord.setCoord(Dim::X, makeRandom({Dim::X, 4})));
}

TEST_F(Dataset3DTest,
       dimension_extent_check_prevents_non_edge_coord_with_edge_data) {
  // If we reduce the X extent to 3 we would have data defined at the edges, but
  // the coord is not. This is forbidden.
  ASSERT_ANY_THROW(dataset.setCoord(Dim::X, makeRandom({Dim::X, 3})));
  // We *can* set data with X extent 3. The X coord is now bin edges, and other
  // data is defined on the edges.
  ASSERT_NO_THROW(dataset.setData("non_edge_data", makeRandom({Dim::X, 3})));
  // Now the X extent of the dataset is 3, but since we have data on the edges
  // we still cannot change the coord to non-edges.
  ASSERT_ANY_THROW(dataset.setCoord(Dim::X, makeRandom({Dim::X, 3})));
}

TEST_F(Dataset3DTest,
       dimension_extent_check_prevents_setting_edge_data_without_edge_coord) {
  ASSERT_ANY_THROW(dataset.setData("edge_data", makeRandom({Dim::X, 5})));
  ASSERT_NO_THROW(dataset.setCoord(Dim::X, makeRandom({Dim::X, 5})));
  ASSERT_NO_THROW(dataset.setData("edge_data", makeRandom({Dim::X, 5})));
}

TEST_F(Dataset3DTest, dimension_extent_check_non_coord_dimension_fail) {
  // This is the Y coordinate but has extra extent in X.
  ASSERT_ANY_THROW(
      dataset.setCoord(Dim::Y, makeRandom({{Dim::X, 5}, {Dim::Y, 5}})));
}

TEST_F(Dataset3DTest, data_check_upon_setting_sparse_coordinates) {

  Dataset sparse;
  auto data_var = makeVariable<double>({Dim::X, Dimensions::Sparse});
  data_var.sparseValues<double>()[0] = {1, 1, 1};
  auto coords_var = makeVariable<double>({Dim::X, Dimensions::Sparse});
  coords_var.sparseValues<double>()[0] = {1, 2, 3};
  sparse.setData("sparse_x", data_var);
  // The following should be OK. Data is sparse.
  sparse.setSparseCoord("sparse_x", coords_var);

  // Check with dense data
  ASSERT_THROW(
      dataset.setSparseCoord(
          "data_x", makeVariable<double>({Dim::X, Dimensions::Sparse})),
      std::runtime_error);
}

TEST_F(Dataset3DTest, dimension_extent_check_labels_dimension_fail) {
  // We cannot have labels on edges unless the coords are also edges. Note the
  // slight inconsistency though: Labels are typically though of as being for a
  // particular dimension (the inner one), but we can have labels on edges also
  // for the other dimensions (x in this case), just like data.
  ASSERT_ANY_THROW(
      dataset.setLabels("bad_labels", makeRandom({{Dim::X, 4}, {Dim::Y, 6}})));
  ASSERT_ANY_THROW(
      dataset.setLabels("bad_labels", makeRandom({{Dim::X, 5}, {Dim::Y, 5}})));
  dataset.setCoord(Dim::Y, makeRandom({{Dim::X, 4}, {Dim::Y, 6}}));
  ASSERT_ANY_THROW(
      dataset.setLabels("bad_labels", makeRandom({{Dim::X, 5}, {Dim::Y, 5}})));
  dataset.setCoord(Dim::X, makeRandom({Dim::X, 5}));
  ASSERT_NO_THROW(
      dataset.setLabels("good_labels", makeRandom({{Dim::X, 5}, {Dim::Y, 5}})));
  ASSERT_NO_THROW(
      dataset.setLabels("good_labels", makeRandom({{Dim::X, 5}, {Dim::Y, 6}})));
  ASSERT_NO_THROW(
      dataset.setLabels("good_labels", makeRandom({{Dim::X, 4}, {Dim::Y, 6}})));
  ASSERT_NO_THROW(
      dataset.setLabels("good_labels", makeRandom({{Dim::X, 4}, {Dim::Y, 5}})));
}

class Dataset3DTest_slice_x : public Dataset3DTest,
                              public ::testing::WithParamInterface<int> {
protected:
  Dataset reference(const scipp::index pos) {
    Dataset d;
    d.setCoord(Dim::Time, dataset.coords()[Dim::Time]);
    d.setCoord(Dim::Y, dataset.coords()[Dim::Y]);
    d.setCoord(Dim::Z, dataset.coords()[Dim::Z].slice({Dim::X, pos}));
    d.setLabels("labels_xy",
                dataset.labels()["labels_xy"].slice({Dim::X, pos}));
    d.setLabels("labels_z", dataset.labels()["labels_z"]);
    d.setAttr("attr_scalar", dataset.attrs()["attr_scalar"]);
    d.setData("values_x", dataset["values_x"].data().slice({Dim::X, pos}));
    d.setData("data_x", dataset["data_x"].data().slice({Dim::X, pos}));
    d.setData("data_xy", dataset["data_xy"].data().slice({Dim::X, pos}));
    d.setData("data_zyx", dataset["data_zyx"].data().slice({Dim::X, pos}));
    d.setData("data_xyz", dataset["data_xyz"].data().slice({Dim::X, pos}));
    return d;
  }
};
class Dataset3DTest_slice_y : public Dataset3DTest,
                              public ::testing::WithParamInterface<int> {};
class Dataset3DTest_slice_z : public Dataset3DTest,
                              public ::testing::WithParamInterface<int> {};
class Dataset3DTest_slice_sparse : public Dataset3DTest,
                                   public ::testing::WithParamInterface<int> {};

class Dataset3DTest_slice_range_x : public Dataset3DTest,
                                    public ::testing::WithParamInterface<
                                        std::pair<scipp::index, scipp::index>> {
};
class Dataset3DTest_slice_range_y : public Dataset3DTest,
                                    public ::testing::WithParamInterface<
                                        std::pair<scipp::index, scipp::index>> {
protected:
  Dataset reference(const scipp::index begin, const scipp::index end) {
    Dataset d;
    d.setCoord(Dim::Time, dataset.coords()[Dim::Time]);
    d.setCoord(Dim::X, dataset.coords()[Dim::X]);
    d.setCoord(Dim::Y, dataset.coords()[Dim::Y].slice({Dim::Y, begin, end}));
    d.setCoord(Dim::Z, dataset.coords()[Dim::Z].slice({Dim::Y, begin, end}));
    d.setLabels("labels_x", dataset.labels()["labels_x"]);
    d.setLabels("labels_xy",
                dataset.labels()["labels_xy"].slice({Dim::Y, begin, end}));
    d.setLabels("labels_z", dataset.labels()["labels_z"]);
    d.setAttr("attr_scalar", dataset.attrs()["attr_scalar"]);
    d.setAttr("attr_x", dataset.attrs()["attr_x"]);
    d.setData("data_xy", dataset["data_xy"].data().slice({Dim::Y, begin, end}));
    d.setData("data_zyx",
              dataset["data_zyx"].data().slice({Dim::Y, begin, end}));
    d.setData("data_xyz",
              dataset["data_xyz"].data().slice({Dim::Y, begin, end}));
    return d;
  }
};
class Dataset3DTest_slice_range_z : public Dataset3DTest,
                                    public ::testing::WithParamInterface<
                                        std::pair<scipp::index, scipp::index>> {
protected:
  Dataset reference(const scipp::index begin, const scipp::index end) {
    Dataset d;
    d.setCoord(Dim::Time, dataset.coords()[Dim::Time]);
    d.setCoord(Dim::X, dataset.coords()[Dim::X]);
    d.setCoord(Dim::Y, dataset.coords()[Dim::Y]);
    d.setCoord(Dim::Z, dataset.coords()[Dim::Z].slice({Dim::Z, begin, end}));
    d.setLabels("labels_x", dataset.labels()["labels_x"]);
    d.setLabels("labels_xy", dataset.labels()["labels_xy"]);
    d.setLabels("labels_z",
                dataset.labels()["labels_z"].slice({Dim::Z, begin, end}));
    d.setAttr("attr_scalar", dataset.attrs()["attr_scalar"]);
    d.setAttr("attr_x", dataset.attrs()["attr_x"]);
    d.setData("data_zyx",
              dataset["data_zyx"].data().slice({Dim::Z, begin, end}));
    d.setData("data_xyz",
              dataset["data_xyz"].data().slice({Dim::Z, begin, end}));
    return d;
  }
};

/// Return all valid ranges (iterator pairs) for a container of given length.
template <int max> constexpr auto valid_ranges() {
  using scipp::index;
  const auto size = max + 1;
  std::array<std::pair<index, index>, (size * size + size) / 2> pairs;
  index i = 0;
  for (index first = 0; first <= max; ++first)
    for (index second = first + 0; second <= max; ++second) {
      pairs[i].first = first;
      pairs[i].second = second;
      ++i;
    }
  return pairs;
}

constexpr auto ranges_x = valid_ranges<4>();
constexpr auto ranges_y = valid_ranges<5>();
constexpr auto ranges_z = valid_ranges<6>();

INSTANTIATE_TEST_SUITE_P(AllPositions, Dataset3DTest_slice_x,
                         ::testing::Range(0, 4));
INSTANTIATE_TEST_SUITE_P(AllPositions, Dataset3DTest_slice_y,
                         ::testing::Range(0, 5));
INSTANTIATE_TEST_SUITE_P(AllPositions, Dataset3DTest_slice_z,
                         ::testing::Range(0, 6));

INSTANTIATE_TEST_SUITE_P(NonEmptyRanges, Dataset3DTest_slice_range_x,
                         ::testing::ValuesIn(ranges_x));
INSTANTIATE_TEST_SUITE_P(NonEmptyRanges, Dataset3DTest_slice_range_y,
                         ::testing::ValuesIn(ranges_y));
INSTANTIATE_TEST_SUITE_P(NonEmptyRanges, Dataset3DTest_slice_range_z,
                         ::testing::ValuesIn(ranges_z));
INSTANTIATE_TEST_SUITE_P(AllPositions, Dataset3DTest_slice_sparse,
                         ::testing::Range(0, 2));

TEST_P(Dataset3DTest_slice_x, slice) {
  const auto pos = GetParam();
  EXPECT_EQ(dataset.slice({Dim::X, pos}), reference(pos));
}

TEST_P(Dataset3DTest_slice_sparse, slice) {
  Dataset ds;
  const auto pos = GetParam();
  auto var = makeVariable<double>(
      {{Dim::X, Dim::Y, Dim::Z}, {2, 2, Dimensions::Sparse}});
  var.sparseValues<double>()[0] = {1, 2, 3};
  var.sparseValues<double>()[1] = {4, 5, 6};
  var.sparseValues<double>()[2] = {7};
  var.sparseValues<double>()[3] = {8, 9};

  ds.setData("xyz_data", var);
  ds.setCoord(Dim::X, makeVariable<double>({Dim::X, 2}, {0, 1}));
  ds.setCoord(Dim::Y, makeVariable<double>({Dim::Y, 2}, {0, 1}));

  auto sliced = ds.slice({Dim::X, pos});
  auto data = sliced["xyz_data"].data().sparseValues<double>();
  EXPECT_EQ(data.size(), 2);
  scipp::core::sparse_container<double> expected =
      var.sparseValues<double>()[pos * 2];
  EXPECT_EQ(data[0], expected);
  expected = var.sparseValues<double>()[pos * 2 + 1];
  EXPECT_EQ(data[1], expected);
}

TEST_P(Dataset3DTest_slice_x, slice_bin_edges) {
  const auto pos = GetParam();
  auto datasetWithEdges = dataset;
  datasetWithEdges.setCoord(Dim::X, makeRandom({Dim::X, 5}));
  EXPECT_EQ(datasetWithEdges.slice({Dim::X, pos}), reference(pos));
  EXPECT_EQ(datasetWithEdges.slice({Dim::X, pos}),
            dataset.slice({Dim::X, pos}));
}

TEST_P(Dataset3DTest_slice_y, slice) {
  const auto pos = GetParam();
  Dataset reference;
  reference.setCoord(Dim::Time, dataset.coords()[Dim::Time]);
  reference.setCoord(Dim::X, dataset.coords()[Dim::X]);
  reference.setCoord(Dim::Z, dataset.coords()[Dim::Z].slice({Dim::Y, pos}));
  reference.setLabels("labels_x", dataset.labels()["labels_x"]);
  reference.setLabels("labels_z", dataset.labels()["labels_z"]);
  reference.setAttr("attr_scalar", dataset.attrs()["attr_scalar"]);
  reference.setAttr("attr_x", dataset.attrs()["attr_x"]);
  reference.setData("data_xy", dataset["data_xy"].data().slice({Dim::Y, pos}));
  reference.setData("data_zyx",
                    dataset["data_zyx"].data().slice({Dim::Y, pos}));
  reference.setData("data_xyz",
                    dataset["data_xyz"].data().slice({Dim::Y, pos}));

  EXPECT_EQ(dataset.slice({Dim::Y, pos}), reference);
}

TEST_P(Dataset3DTest_slice_z, slice) {
  const auto pos = GetParam();
  Dataset reference;
  reference.setCoord(Dim::Time, dataset.coords()[Dim::Time]);
  reference.setCoord(Dim::X, dataset.coords()[Dim::X]);
  reference.setCoord(Dim::Y, dataset.coords()[Dim::Y]);
  reference.setLabels("labels_x", dataset.labels()["labels_x"]);
  reference.setLabels("labels_xy", dataset.labels()["labels_xy"]);
  reference.setAttr("attr_scalar", dataset.attrs()["attr_scalar"]);
  reference.setAttr("attr_x", dataset.attrs()["attr_x"]);
  reference.setData("data_zyx",
                    dataset["data_zyx"].data().slice({Dim::Z, pos}));
  reference.setData("data_xyz",
                    dataset["data_xyz"].data().slice({Dim::Z, pos}));

  EXPECT_EQ(dataset.slice({Dim::Z, pos}), reference);
}

TEST_P(Dataset3DTest_slice_range_x, slice) {
  const auto[begin, end] = GetParam();
  Dataset reference;
  reference.setCoord(Dim::Time, dataset.coords()[Dim::Time]);
  reference.setCoord(Dim::X,
                     dataset.coords()[Dim::X].slice({Dim::X, begin, end}));
  reference.setCoord(Dim::Y, dataset.coords()[Dim::Y]);
  reference.setCoord(Dim::Z,
                     dataset.coords()[Dim::Z].slice({Dim::X, begin, end}));
  reference.setLabels("labels_x",
                      dataset.labels()["labels_x"].slice({Dim::X, begin, end}));
  reference.setLabels(
      "labels_xy", dataset.labels()["labels_xy"].slice({Dim::X, begin, end}));
  reference.setLabels("labels_z", dataset.labels()["labels_z"]);
  reference.setAttr("attr_scalar", dataset.attrs()["attr_scalar"]);
  reference.setAttr("attr_x",
                    dataset.attrs()["attr_x"].slice({Dim::X, begin, end}));
  reference.setData("values_x",
                    dataset["values_x"].data().slice({Dim::X, begin, end}));
  reference.setData("data_x",
                    dataset["data_x"].data().slice({Dim::X, begin, end}));
  reference.setData("data_xy",
                    dataset["data_xy"].data().slice({Dim::X, begin, end}));
  reference.setData("data_zyx",
                    dataset["data_zyx"].data().slice({Dim::X, begin, end}));
  reference.setData("data_xyz",
                    dataset["data_xyz"].data().slice({Dim::X, begin, end}));

  EXPECT_EQ(dataset.slice({Dim::X, begin, end}), reference);
}

TEST_P(Dataset3DTest_slice_range_y, slice) {
  const auto[begin, end] = GetParam();
  EXPECT_EQ(dataset.slice({Dim::Y, begin, end}), reference(begin, end));
}

TEST_P(Dataset3DTest_slice_range_y, slice_with_edges) {
  const auto[begin, end] = GetParam();
  auto datasetWithEdges = dataset;
  const auto yEdges = makeRandom({Dim::Y, 6});
  datasetWithEdges.setCoord(Dim::Y, yEdges);
  auto referenceWithEdges = reference(begin, end);
  // Is this the correct behavior for edges also in case the range is empty?
  referenceWithEdges.setCoord(Dim::Y, yEdges.slice({Dim::Y, begin, end + 1}));
  EXPECT_EQ(datasetWithEdges.slice({Dim::Y, begin, end}), referenceWithEdges);
}

TEST_P(Dataset3DTest_slice_range_y, slice_with_z_edges) {
  const auto[begin, end] = GetParam();
  auto datasetWithEdges = dataset;
  const auto zEdges = makeRandom({{Dim::X, 4}, {Dim::Y, 5}, {Dim::Z, 7}});
  datasetWithEdges.setCoord(Dim::Z, zEdges);
  auto referenceWithEdges = reference(begin, end);
  referenceWithEdges.setCoord(Dim::Z, zEdges.slice({Dim::Y, begin, end}));
  EXPECT_EQ(datasetWithEdges.slice({Dim::Y, begin, end}), referenceWithEdges);
}

TEST_P(Dataset3DTest_slice_range_z, slice) {
  const auto[begin, end] = GetParam();
  EXPECT_EQ(dataset.slice({Dim::Z, begin, end}), reference(begin, end));
}

TEST_P(Dataset3DTest_slice_range_z, slice_with_edges) {
  const auto[begin, end] = GetParam();
  auto datasetWithEdges = dataset;
  const auto zEdges = makeRandom({{Dim::X, 4}, {Dim::Y, 5}, {Dim::Z, 7}});
  datasetWithEdges.setCoord(Dim::Z, zEdges);
  auto referenceWithEdges = reference(begin, end);
  referenceWithEdges.setCoord(Dim::Z, zEdges.slice({Dim::Z, begin, end + 1}));
  EXPECT_EQ(datasetWithEdges.slice({Dim::Z, begin, end}), referenceWithEdges);
}

TEST_F(Dataset3DTest, nested_slice) {
  for (const auto dim : {Dim::X, Dim::Y, Dim::Z}) {
    EXPECT_EQ(dataset.slice({dim, 1, 3}, {dim, 1}), dataset.slice({dim, 2}));
  }
}

TEST_F(Dataset3DTest, nested_slice_range) {
  for (const auto dim : {Dim::X, Dim::Y, Dim::Z}) {
    EXPECT_EQ(dataset.slice({dim, 1, 3}, {dim, 0, 2}),
              dataset.slice({dim, 1, 3}));
    EXPECT_EQ(dataset.slice({dim, 1, 3}, {dim, 1, 2}),
              dataset.slice({dim, 2, 3}));
  }
}

TEST_F(Dataset3DTest, nested_slice_range_bin_edges) {
  auto datasetWithEdges = dataset;
  datasetWithEdges.setCoord(Dim::X, makeRandom({Dim::X, 5}));
  EXPECT_EQ(datasetWithEdges.slice({Dim::X, 1, 3}, {Dim::X, 0, 2}),
            datasetWithEdges.slice({Dim::X, 1, 3}));
  EXPECT_EQ(datasetWithEdges.slice({Dim::X, 1, 3}, {Dim::X, 1, 2}),
            datasetWithEdges.slice({Dim::X, 2, 3}));
}

TEST_F(Dataset3DTest, commutative_slice) {
  EXPECT_EQ(dataset.slice({Dim::X, 1, 3}, {Dim::Y, 2}),
            dataset.slice({Dim::Y, 2}, {Dim::X, 1, 3}));
  EXPECT_EQ(dataset.slice({Dim::X, 1, 3}, {Dim::Y, 2}, {Dim::Z, 3, 4}),
            dataset.slice({Dim::Y, 2}, {Dim::Z, 3, 4}, {Dim::X, 1, 3}));
  EXPECT_EQ(dataset.slice({Dim::X, 1, 3}, {Dim::Y, 2}, {Dim::Z, 3, 4}),
            dataset.slice({Dim::Z, 3, 4}, {Dim::Y, 2}, {Dim::X, 1, 3}));
  EXPECT_EQ(dataset.slice({Dim::X, 1, 3}, {Dim::Y, 2}, {Dim::Z, 3, 4}),
            dataset.slice({Dim::Z, 3, 4}, {Dim::X, 1, 3}, {Dim::Y, 2}));
}

TEST_F(Dataset3DTest, commutative_slice_range) {
  EXPECT_EQ(dataset.slice({Dim::X, 1, 3}, {Dim::Y, 2, 4}),
            dataset.slice({Dim::Y, 2, 4}, {Dim::X, 1, 3}));
  EXPECT_EQ(dataset.slice({Dim::X, 1, 3}, {Dim::Y, 2, 4}, {Dim::Z, 3, 4}),
            dataset.slice({Dim::Y, 2, 4}, {Dim::Z, 3, 4}, {Dim::X, 1, 3}));
  EXPECT_EQ(dataset.slice({Dim::X, 1, 3}, {Dim::Y, 2, 4}, {Dim::Z, 3, 4}),
            dataset.slice({Dim::Z, 3, 4}, {Dim::Y, 2, 4}, {Dim::X, 1, 3}));
  EXPECT_EQ(dataset.slice({Dim::X, 1, 3}, {Dim::Y, 2, 4}, {Dim::Z, 3, 4}),
            dataset.slice({Dim::Z, 3, 4}, {Dim::X, 1, 3}, {Dim::Y, 2, 4}));
}

template <typename T> class CoordsProxyTest : public ::testing::Test {
protected:
  template <class D>
  std::conditional_t<std::is_same_v<T, CoordsProxy>, Dataset, const Dataset> &
  access(D &dataset) {
    return dataset;
  }
};

using CoordsProxyTypes = ::testing::Types<CoordsProxy, CoordsConstProxy>;
TYPED_TEST_SUITE(CoordsProxyTest, CoordsProxyTypes);

TYPED_TEST(CoordsProxyTest, empty) {
  Dataset d;
  const auto coords = TestFixture::access(d).coords();
  ASSERT_TRUE(coords.empty());
  ASSERT_EQ(coords.size(), 0);
}

TYPED_TEST(CoordsProxyTest, bad_item_access) {
  Dataset d;
  const auto coords = TestFixture::access(d).coords();
  ASSERT_ANY_THROW(coords[Dim::X]);
}

TYPED_TEST(CoordsProxyTest, item_access) {
  Dataset d;
  const auto x = makeVariable<double>({Dim::X, 3}, {1, 2, 3});
  const auto y = makeVariable<double>({Dim::Y, 2}, {4, 5});
  d.setCoord(Dim::X, x);
  d.setCoord(Dim::Y, y);

  const auto coords = TestFixture::access(d).coords();
  ASSERT_EQ(coords[Dim::X], x);
  ASSERT_EQ(coords[Dim::Y], y);
}

TYPED_TEST(CoordsProxyTest, sparse_coords_values_and_coords) {
  Dataset d;
  auto data = makeVariable<double>({Dim::X, Dimensions::Sparse});
  data.sparseValues<double>()[0] = {1, 2, 3};
  auto s_coords = makeVariable<double>({Dim::X, Dimensions::Sparse});
  s_coords.sparseValues<double>()[0] = {4, 5, 6};
  d.setData("test", data);
  d.setSparseCoord("test", s_coords);
  ASSERT_EQ(1, d["test"].coords().size());
  auto sparseX = d["test"].coords()[Dim::X].sparseValues<double>()[0];
  ASSERT_EQ(3, sparseX.size());
  ASSERT_EQ(scipp::core::sparse_container<double>({4, 5, 6}), sparseX);
}

TYPED_TEST(CoordsProxyTest, iterators_empty_coords) {
  Dataset d;
  const auto coords = TestFixture::access(d).coords();

  ASSERT_NO_THROW(coords.begin());
  ASSERT_NO_THROW(coords.end());
  EXPECT_EQ(coords.begin(), coords.end());
}

TYPED_TEST(CoordsProxyTest, iterators) {
  Dataset d;
  const auto x = makeVariable<double>({Dim::X, 3}, {1, 2, 3});
  const auto y = makeVariable<double>({Dim::Y, 2}, {4, 5});
  d.setCoord(Dim::X, x);
  d.setCoord(Dim::Y, y);
  const auto coords = TestFixture::access(d).coords();

  ASSERT_NO_THROW(coords.begin());
  ASSERT_NO_THROW(coords.end());

  auto it = coords.begin();
  ASSERT_NE(it, coords.end());
  EXPECT_EQ(it->first, Dim::X);
  EXPECT_EQ(it->second, x);

  ASSERT_NO_THROW(++it);
  ASSERT_NE(it, coords.end());
  EXPECT_EQ(it->first, Dim::Y);
  EXPECT_EQ(it->second, y);

  ASSERT_NO_THROW(++it);
  ASSERT_EQ(it, coords.end());
}

TYPED_TEST(CoordsProxyTest, slice) {
  Dataset d;
  const auto x = makeVariable<double>({Dim::X, 3}, {1, 2, 3});
  const auto y = makeVariable<double>({Dim::Y, 2}, {1, 2});
  d.setCoord(Dim::X, x);
  d.setCoord(Dim::Y, y);
  const auto coords = TestFixture::access(d).coords();

  const auto sliceX = coords.slice({Dim::X, 1});
  EXPECT_ANY_THROW(sliceX[Dim::X]);
  EXPECT_EQ(sliceX[Dim::Y], y);

  const auto sliceDX = coords.slice({Dim::X, 1, 2});
  EXPECT_EQ(sliceDX[Dim::X], x.slice({Dim::X, 1, 2}));
  EXPECT_EQ(sliceDX[Dim::Y], y);

  const auto sliceY = coords.slice({Dim::Y, 1});
  EXPECT_EQ(sliceY[Dim::X], x);
  EXPECT_ANY_THROW(sliceY[Dim::Y]);

  const auto sliceDY = coords.slice({Dim::Y, 1, 2});
  EXPECT_EQ(sliceDY[Dim::X], x);
  EXPECT_EQ(sliceDY[Dim::Y], y.slice({Dim::Y, 1, 2}));
}

auto make_dataset_2d_coord_x_1d_coord_y() {
  Dataset d;
  const auto x =
      makeVariable<double>({{Dim::X, 3}, {Dim::Y, 2}}, {1, 2, 3, 4, 5, 6});
  const auto y = makeVariable<double>({Dim::Y, 2}, {1, 2});
  d.setCoord(Dim::X, x);
  d.setCoord(Dim::Y, y);
  return d;
}

TYPED_TEST(CoordsProxyTest, slice_2D_coord) {
  auto d = make_dataset_2d_coord_x_1d_coord_y();
  const auto coords = TestFixture::access(d).coords();

  const auto sliceX = coords.slice({Dim::X, 1});
  EXPECT_ANY_THROW(sliceX[Dim::X]);
  EXPECT_EQ(sliceX[Dim::Y], coords[Dim::Y]);

  const auto sliceDX = coords.slice({Dim::X, 1, 2});
  EXPECT_EQ(sliceDX[Dim::X], coords[Dim::X].slice({Dim::X, 1, 2}));
  EXPECT_EQ(sliceDX[Dim::Y], coords[Dim::Y]);

  const auto sliceY = coords.slice({Dim::Y, 1});
  EXPECT_EQ(sliceY[Dim::X], coords[Dim::X].slice({Dim::Y, 1}));
  EXPECT_ANY_THROW(sliceY[Dim::Y]);

  const auto sliceDY = coords.slice({Dim::Y, 1, 2});
  EXPECT_EQ(sliceDY[Dim::X], coords[Dim::X].slice({Dim::Y, 1, 2}));
  EXPECT_EQ(sliceDY[Dim::Y], coords[Dim::Y].slice({Dim::Y, 1, 2}));
}

auto check_slice_of_slice = [](const auto &dataset, const auto slice) {
  EXPECT_EQ(slice[Dim::X],
            dataset.coords()[Dim::X].slice({Dim::X, 1, 3}).slice({Dim::Y, 1}));
  EXPECT_ANY_THROW(slice[Dim::Y]);
};

TYPED_TEST(CoordsProxyTest, slice_of_slice) {
  auto d = make_dataset_2d_coord_x_1d_coord_y();
  const auto cs = TestFixture::access(d).coords();

  check_slice_of_slice(d, cs.slice({Dim::X, 1, 3}).slice({Dim::Y, 1}));
  check_slice_of_slice(d, cs.slice({Dim::Y, 1}).slice({Dim::X, 1, 3}));
  check_slice_of_slice(d, cs.slice({Dim::X, 1, 3}, {Dim::Y, 1}));
  check_slice_of_slice(d, cs.slice({Dim::Y, 1}, {Dim::X, 1, 3}));
}

auto check_slice_of_slice_range = [](const auto &dataset, const auto slice) {
  EXPECT_EQ(
      slice[Dim::X],
      dataset.coords()[Dim::X].slice({Dim::X, 1, 3}).slice({Dim::Y, 1, 2}));
  EXPECT_EQ(slice[Dim::Y], dataset.coords()[Dim::Y].slice({Dim::Y, 1, 2}));
};

TYPED_TEST(CoordsProxyTest, slice_of_slice_range) {
  auto d = make_dataset_2d_coord_x_1d_coord_y();
  const auto cs = TestFixture::access(d).coords();

  check_slice_of_slice_range(d, cs.slice({Dim::X, 1, 3}).slice({Dim::Y, 1, 2}));
  check_slice_of_slice_range(d, cs.slice({Dim::Y, 1, 2}).slice({Dim::X, 1, 3}));
  check_slice_of_slice_range(d, cs.slice({Dim::X, 1, 3}, {Dim::Y, 1, 2}));
  check_slice_of_slice_range(d, cs.slice({Dim::Y, 1, 2}, {Dim::X, 1, 3}));
}

TEST(CoordsConstProxy, slice_return_type) {
  const Dataset d;
  ASSERT_TRUE((std::is_same_v<decltype(d.coords().slice({Dim::X, 0})),
                              CoordsConstProxy>));
}

TEST(CoordsProxy, slice_return_type) {
  Dataset d;
  ASSERT_TRUE(
      (std::is_same_v<decltype(d.coords().slice({Dim::X, 0})), CoordsProxy>));
}

TEST(MutableCoordsProxyTest, item_write) {
  Dataset d;
  const auto x = makeVariable<double>({Dim::X, 3}, {1, 2, 3});
  const auto y = makeVariable<double>({Dim::Y, 2}, {4, 5});
  const auto x_reference = makeVariable<double>({Dim::X, 3}, {1.5, 2.0, 3.0});
  const auto y_reference = makeVariable<double>({Dim::Y, 2}, {4.5, 5.0});
  d.setCoord(Dim::X, x);
  d.setCoord(Dim::Y, y);

  const auto coords = d.coords();
  coords[Dim::X].values<double>()[0] += 0.5;
  coords[Dim::Y].values<double>()[0] += 0.5;
  ASSERT_EQ(coords[Dim::X], x_reference);
  ASSERT_EQ(coords[Dim::Y], y_reference);
}

TEST(CoordsProxy, modify_slice) {
  auto d = make_dataset_2d_coord_x_1d_coord_y();
  const auto coords = d.coords();

  const auto slice = coords.slice({Dim::X, 1, 2});
  for (auto &x : slice[Dim::X].values<double>())
    x = 0.0;

  const auto reference =
      makeVariable<double>({{Dim::X, 3}, {Dim::Y, 2}}, {1, 2, 0, 0, 5, 6});
  EXPECT_EQ(d.coords()[Dim::X], reference);
}

TEST(CoordsConstProxy, slice_bin_edges_with_2D_coord) {
  Dataset d;
  const auto x = makeVariable<double>({{Dim::Y, 2}, {Dim::X, 2}}, {1, 2, 3, 4});
  const auto y_edges = makeVariable<double>({Dim::Y, 3}, {1, 2, 3});
  d.setCoord(Dim::X, x);
  d.setCoord(Dim::Y, y_edges);
  const auto coords = d.coords();

  const auto sliceX = coords.slice({Dim::X, 1});
  EXPECT_ANY_THROW(sliceX[Dim::X]);
  EXPECT_EQ(sliceX[Dim::Y], coords[Dim::Y]);

  const auto sliceDX = coords.slice({Dim::X, 1, 2});
  EXPECT_EQ(sliceDX[Dim::X].dims(), Dimensions({{Dim::Y, 2}, {Dim::X, 1}}));
  EXPECT_EQ(sliceDX[Dim::Y], coords[Dim::Y]);

  const auto sliceY = coords.slice({Dim::Y, 1});
  // TODO Would it be more consistent to preserve X with 0 thickness?
  EXPECT_ANY_THROW(sliceY[Dim::X]);
  EXPECT_ANY_THROW(sliceY[Dim::Y]);

  const auto sliceY_edge = coords.slice({Dim::Y, 1, 2});
  EXPECT_EQ(sliceY_edge[Dim::X], coords[Dim::X].slice({Dim::Y, 1, 1}));
  EXPECT_EQ(sliceY_edge[Dim::Y], coords[Dim::Y].slice({Dim::Y, 1, 2}));

  const auto sliceY_bin = coords.slice({Dim::Y, 1, 3});
  EXPECT_EQ(sliceY_bin[Dim::X], coords[Dim::X].slice({Dim::Y, 1, 2}));
  EXPECT_EQ(sliceY_bin[Dim::Y], coords[Dim::Y].slice({Dim::Y, 1, 3}));
}

// Using typed tests for common functionality of DataProxy and DataConstProxy.
template <typename T> class DataProxyTest : public ::testing::Test {
protected:
  using dataset_type =
      std::conditional_t<std::is_same_v<T, DataProxy>, Dataset, const Dataset>;
};

using DataProxyTypes = ::testing::Types<DataProxy, DataConstProxy>;
TYPED_TEST_SUITE(DataProxyTest, DataProxyTypes);

TYPED_TEST(DataProxyTest, sparse_sparseDim) {
  Dataset d;
  typename TestFixture::dataset_type &d_ref(d);

  d.setData("dense", makeVariable<double>({}));
  ASSERT_FALSE(d_ref["dense"].dims().sparse());
  ASSERT_EQ(d_ref["dense"].dims().sparseDim(), Dim::Invalid);

  d.setData("sparse_data",
            makeVariable<double>({Dim::X}, {Dimensions::Sparse}));
  ASSERT_TRUE(d_ref["sparse_data"].dims().sparse());
  ASSERT_EQ(d_ref["sparse_data"].dims().sparseDim(), Dim::X);

  d.setSparseCoord("sparse_coord",
                   makeVariable<double>({Dim::X}, {Dimensions::Sparse}));
  ASSERT_TRUE(d_ref["sparse_coord"].dims().sparse());
  ASSERT_EQ(d_ref["sparse_coord"].dims().sparseDim(), Dim::X);
}

TYPED_TEST(DataProxyTest, dims) {
  Dataset d;
  const auto dense = makeVariable<double>({{Dim::X, 1}, {Dim::Y, 2}});
  const auto sparse = makeVariable<double>({Dim::X, Dim::Y, Dim::Z},
                                           {1, 2, Dimensions::Sparse});
  typename TestFixture::dataset_type &d_ref(d);

  d.setData("dense", dense);
  ASSERT_EQ(d_ref["dense"].dims(), dense.dims());

  d.setData("sparse_data", sparse);
  ASSERT_EQ(d_ref["sparse_data"].dims(), sparse.dims());

  d.setSparseCoord("sparse_coord", sparse);
  ASSERT_EQ(d_ref["sparse_coord"].dims(), sparse.dims());
}

TYPED_TEST(DataProxyTest, dims_with_extra_coords) {
  Dataset d;
  typename TestFixture::dataset_type &d_ref(d);
  const auto x = makeVariable<double>({Dim::X, 3}, {1, 2, 3});
  const auto y = makeVariable<double>({Dim::Y, 3}, {4, 5, 6});
  const auto var = makeVariable<double>({Dim::X, 3});
  d.setCoord(Dim::X, x);
  d.setCoord(Dim::Y, y);
  d.setData("a", var);

  ASSERT_EQ(d_ref["a"].dims(), var.dims());
}

TYPED_TEST(DataProxyTest, unit) {
  Dataset d;
  typename TestFixture::dataset_type &d_ref(d);

  d.setData("dense", makeVariable<double>({}));
  EXPECT_EQ(d_ref["dense"].unit(), units::dimensionless);
}

TYPED_TEST(DataProxyTest, unit_access_fails_without_values) {
  Dataset d;
  typename TestFixture::dataset_type &d_ref(d);
  d.setSparseCoord("sparse",
                   makeVariable<double>({Dim::X}, {Dimensions::Sparse}));
  EXPECT_ANY_THROW(d_ref["sparse"].unit());
}

TYPED_TEST(DataProxyTest, coords) {
  Dataset d;
  typename TestFixture::dataset_type &d_ref(d);
  const auto var = makeVariable<double>({Dim::X, 3});
  d.setCoord(Dim::X, var);
  d.setData("a", var);

  ASSERT_NO_THROW(d_ref["a"].coords());
  ASSERT_EQ(d_ref["a"].coords(), d.coords());
}

TYPED_TEST(DataProxyTest, coords_sparse) {
  Dataset d;
  typename TestFixture::dataset_type &d_ref(d);
  const auto var =
      makeVariable<double>({Dim::X, Dim::Y}, {3, Dimensions::Sparse});
  d.setSparseCoord("a", var);

  ASSERT_NO_THROW(d_ref["a"].coords());
  ASSERT_NE(d_ref["a"].coords(), d.coords());
  ASSERT_EQ(d_ref["a"].coords().size(), 1);
  ASSERT_NO_THROW(d_ref["a"].coords()[Dim::Y]);
  ASSERT_EQ(d_ref["a"].coords()[Dim::Y], var);
}

TYPED_TEST(DataProxyTest, coords_sparse_shadow) {
  Dataset d;
  typename TestFixture::dataset_type &d_ref(d);
  const auto x = makeVariable<double>({Dim::X, 3}, {1, 2, 3});
  const auto y = makeVariable<double>({Dim::Y, 3}, {4, 5, 6});
  const auto sparse =
      makeVariable<double>({Dim::X, Dim::Y}, {3, Dimensions::Sparse});
  d.setCoord(Dim::X, x);
  d.setCoord(Dim::Y, y);
  d.setSparseCoord("a", sparse);

  ASSERT_NO_THROW(d_ref["a"].coords());
  ASSERT_NE(d_ref["a"].coords(), d.coords());
  ASSERT_EQ(d_ref["a"].coords().size(), 2);
  ASSERT_NO_THROW(d_ref["a"].coords()[Dim::X]);
  ASSERT_NO_THROW(d_ref["a"].coords()[Dim::Y]);
  ASSERT_EQ(d_ref["a"].coords()[Dim::X], x);
  ASSERT_NE(d_ref["a"].coords()[Dim::Y], y);
  ASSERT_EQ(d_ref["a"].coords()[Dim::Y], sparse);
}

TYPED_TEST(DataProxyTest, coords_sparse_shadow_even_if_no_coord) {
  Dataset d;
  typename TestFixture::dataset_type &d_ref(d);
  const auto x = makeVariable<double>({Dim::X, 3}, {1, 2, 3});
  const auto y = makeVariable<double>({Dim::Y, 3}, {4, 5, 6});
  const auto sparse =
      makeVariable<double>({Dim::X, Dim::Y}, {3, Dimensions::Sparse});
  d.setCoord(Dim::X, x);
  d.setCoord(Dim::Y, y);
  d.setData("a", sparse);

  ASSERT_NO_THROW(d_ref["a"].coords());
  // Dim::Y is sparse, so the global (non-sparse) Y coordinate does not make
  // sense and is thus hidden.
  ASSERT_NE(d_ref["a"].coords(), d.coords());
  ASSERT_EQ(d_ref["a"].coords().size(), 1);
  ASSERT_NO_THROW(d_ref["a"].coords()[Dim::X]);
  ASSERT_ANY_THROW(d_ref["a"].coords()[Dim::Y]);
  ASSERT_EQ(d_ref["a"].coords()[Dim::X], x);
}

TYPED_TEST(DataProxyTest, coords_contains_only_relevant) {
  Dataset d;
  typename TestFixture::dataset_type &d_ref(d);
  const auto x = makeVariable<double>({Dim::X, 3}, {1, 2, 3});
  const auto y = makeVariable<double>({Dim::Y, 3}, {4, 5, 6});
  const auto var = makeVariable<double>({Dim::X, 3});
  d.setCoord(Dim::X, x);
  d.setCoord(Dim::Y, y);
  d.setData("a", var);
  const auto coords = d_ref["a"].coords();

  ASSERT_NE(coords, d.coords());
  ASSERT_EQ(coords.size(), 1);
  ASSERT_NO_THROW(coords[Dim::X]);
  ASSERT_EQ(coords[Dim::X], x);
}

TYPED_TEST(DataProxyTest, coords_contains_only_relevant_2d_dropped) {
  Dataset d;
  typename TestFixture::dataset_type &d_ref(d);
  const auto x = makeVariable<double>({Dim::X, 3}, {1, 2, 3});
  const auto y = makeVariable<double>({{Dim::Y, 3}, {Dim::X, 3}});
  const auto var = makeVariable<double>({Dim::X, 3});
  d.setCoord(Dim::X, x);
  d.setCoord(Dim::Y, y);
  d.setData("a", var);
  const auto coords = d_ref["a"].coords();

  ASSERT_NE(coords, d.coords());
  ASSERT_EQ(coords.size(), 1);
  ASSERT_NO_THROW(coords[Dim::X]);
  ASSERT_EQ(coords[Dim::X], x);
}

TYPED_TEST(DataProxyTest,
           coords_contains_only_relevant_2d_not_dropped_inconsistency) {
  Dataset d;
  typename TestFixture::dataset_type &d_ref(d);
  const auto x = makeVariable<double>({{Dim::Y, 3}, {Dim::X, 3}});
  const auto y = makeVariable<double>({Dim::Y, 3});
  const auto var = makeVariable<double>({Dim::X, 3});
  d.setCoord(Dim::X, x);
  d.setCoord(Dim::Y, y);
  d.setData("a", var);
  const auto coords = d_ref["a"].coords();

  // This is a very special case which is probably unlikely to occur in
  // practice. If the coordinate depends on extra dimensions and the data is
  // not, it implies that the coordinate cannot be for this data item, so it
  // should be dropped... HOWEVER, the current implementation DOES NOT DROP IT.
  // Should that be changed?
  ASSERT_NE(coords, d.coords());
  ASSERT_EQ(coords.size(), 1);
  ASSERT_NO_THROW(coords[Dim::X]);
  ASSERT_EQ(coords[Dim::X], x);
}

TYPED_TEST(DataProxyTest, hasData_hasVariances) {
  Dataset d;
  typename TestFixture::dataset_type &d_ref(d);

  d.setData("a", makeVariable<double>({}));
  d.setData("b", makeVariable<double>(1, 1));

  ASSERT_TRUE(d_ref["a"].hasData());
  ASSERT_FALSE(d_ref["a"].hasVariances());

  ASSERT_TRUE(d_ref["b"].hasData());
  ASSERT_TRUE(d_ref["b"].hasVariances());
}

TYPED_TEST(DataProxyTest, values_variances) {
  Dataset d;
  typename TestFixture::dataset_type &d_ref(d);
  const auto var = makeVariable<double>({Dim::X, 2}, {1, 2}, {3, 4});
  d.setData("a", var);

  ASSERT_EQ(d_ref["a"].data(), var);
  ASSERT_TRUE(equals(d_ref["a"].template values<double>(), {1, 2}));
  ASSERT_TRUE(equals(d_ref["a"].template variances<double>(), {3, 4}));
  ASSERT_ANY_THROW(d_ref["a"].template values<float>());
  ASSERT_ANY_THROW(d_ref["a"].template variances<float>());
}

template <typename T> class DataProxy3DTest : public Dataset3DTest {
protected:
  using dataset_type =
      std::conditional_t<std::is_same_v<T, DataProxy>, Dataset, const Dataset>;

  dataset_type &dataset() { return Dataset3DTest::dataset; }
};

TYPED_TEST_SUITE(DataProxy3DTest, DataProxyTypes);

// We have tests that ensure that Dataset::slice is correct (and its item access
// returns the correct data), so we rely on that for verifying the results of
// slicing DataProxy.
TYPED_TEST(DataProxy3DTest, slice_single) {
  auto &d = TestFixture::dataset();
  for (const auto[name, item] : d) {
    for (const auto dim : {Dim::X, Dim::Y, Dim::Z}) {
      if (item.dims().contains(dim)) {
        EXPECT_ANY_THROW(item.slice({dim, -1}));
        for (scipp::index i = 0; i < item.dims()[dim]; ++i)
          EXPECT_EQ(item.slice({dim, i}), d.slice({dim, i})[name]);
        EXPECT_ANY_THROW(item.slice({dim, item.dims()[dim]}));
      } else {
        EXPECT_ANY_THROW(item.slice({dim, 0}));
      }
    }
  }
}

TYPED_TEST(DataProxy3DTest, slice_length_0) {
  auto &d = TestFixture::dataset();
  for (const auto[name, item] : d) {
    for (const auto dim : {Dim::X, Dim::Y, Dim::Z}) {
      if (item.dims().contains(dim)) {
        EXPECT_ANY_THROW(item.slice({dim, -1, -1}));
        for (scipp::index i = 0; i < item.dims()[dim]; ++i)
          EXPECT_EQ(item.slice({dim, i, i + 0}),
                    d.slice({dim, i, i + 0})[name]);
        EXPECT_ANY_THROW(
            item.slice({dim, item.dims()[dim], item.dims()[dim] + 0}));
      } else {
        EXPECT_ANY_THROW(item.slice({dim, 0, 0}));
      }
    }
  }
}

TYPED_TEST(DataProxy3DTest, slice_length_1) {
  auto &d = TestFixture::dataset();
  for (const auto[name, item] : d) {
    for (const auto dim : {Dim::X, Dim::Y, Dim::Z}) {
      if (item.dims().contains(dim)) {
        EXPECT_ANY_THROW(item.slice({dim, -1, 0}));
        for (scipp::index i = 0; i < item.dims()[dim]; ++i)
          EXPECT_EQ(item.slice({dim, i, i + 1}),
                    d.slice({dim, i, i + 1})[name]);
        EXPECT_ANY_THROW(
            item.slice({dim, item.dims()[dim], item.dims()[dim] + 1}));
      } else {
        EXPECT_ANY_THROW(item.slice({dim, 0, 0}));
      }
    }
  }
}

TYPED_TEST(DataProxy3DTest, slice) {
  auto &d = TestFixture::dataset();
  for (const auto[name, item] : d) {
    for (const auto dim : {Dim::X, Dim::Y, Dim::Z}) {
      if (item.dims().contains(dim)) {
        EXPECT_ANY_THROW(item.slice({dim, -1, 1}));
        for (scipp::index i = 0; i < item.dims()[dim] - 1; ++i)
          EXPECT_EQ(item.slice({dim, i, i + 2}),
                    d.slice({dim, i, i + 2})[name]);
        EXPECT_ANY_THROW(
            item.slice({dim, item.dims()[dim], item.dims()[dim] + 2}));
      } else {
        EXPECT_ANY_THROW(item.slice({dim, 0, 2}));
      }
    }
  }
}

TYPED_TEST(DataProxy3DTest, slice_slice_range) {
  auto &d = TestFixture::dataset();
  const auto slice = d.slice({Dim::X, 2, 4});
  // Slice proxy created from DatasetProxy as opposed to directly from Dataset.
  for (const auto[name, item] : slice) {
    for (const auto dim : {Dim::X, Dim::Y, Dim::Z}) {
      if (item.dims().contains(dim)) {
        EXPECT_ANY_THROW(item.slice({dim, -1}));
        for (scipp::index i = 0; i < item.dims()[dim]; ++i)
          EXPECT_EQ(item.slice({dim, i}),
                    d.slice({Dim::X, 2, 4}, {dim, i})[name]);
        EXPECT_ANY_THROW(item.slice({dim, item.dims()[dim]}));
      } else {
        EXPECT_ANY_THROW(item.slice({dim, 0}));
      }
    }
  }
}

TYPED_TEST(DataProxy3DTest, slice_single_with_edges) {
  auto x = {Dim::X};
  auto xy = {Dim::X, Dim::Y};
  auto yz = {Dim::Y, Dim::Z};
  auto xyz = {Dim::X, Dim::Y, Dim::Z};
  for (const auto &edgeDims : {x, xy, yz, xyz}) {
    typename TestFixture::dataset_type d =
        TestFixture::datasetWithEdges(edgeDims);
    for (const auto[name, item] : d) {
      for (const auto dim : {Dim::X, Dim::Y, Dim::Z}) {
        if (item.dims().contains(dim)) {
          EXPECT_ANY_THROW(item.slice({dim, -1}));
          for (scipp::index i = 0; i < item.dims()[dim]; ++i)
            EXPECT_EQ(item.slice({dim, i}), d.slice({dim, i})[name]);
          EXPECT_ANY_THROW(item.slice({dim, item.dims()[dim]}));
        } else {
          EXPECT_ANY_THROW(item.slice({dim, 0}));
        }
      }
    }
  }
}

TYPED_TEST(DataProxy3DTest, slice_length_0_with_edges) {
  auto x = {Dim::X};
  auto xy = {Dim::X, Dim::Y};
  auto yz = {Dim::Y, Dim::Z};
  auto xyz = {Dim::X, Dim::Y, Dim::Z};
  for (const auto &edgeDims : {x, xy, yz, xyz}) {
    typename TestFixture::dataset_type d =
        TestFixture::datasetWithEdges(edgeDims);
    for (const auto[name, item] : d) {
      for (const auto dim : {Dim::X, Dim::Y, Dim::Z}) {
        if (item.dims().contains(dim)) {
          EXPECT_ANY_THROW(item.slice({dim, -1, -1}));
          for (scipp::index i = 0; i < item.dims()[dim]; ++i) {
            const auto slice = item.slice({dim, i, i + 0});
            EXPECT_EQ(slice, d.slice({dim, i, i + 0})[name]);
            if (std::set(edgeDims).count(dim)) {
              EXPECT_EQ(slice.coords()[dim].dims()[dim], 1);
            }
          }
          EXPECT_ANY_THROW(
              item.slice({dim, item.dims()[dim], item.dims()[dim] + 0}));
        } else {
          EXPECT_ANY_THROW(item.slice({dim, 0, 0}));
        }
      }
    }
  }
}

TYPED_TEST(DataProxy3DTest, slice_length_1_with_edges) {
  auto x = {Dim::X};
  auto xy = {Dim::X, Dim::Y};
  auto yz = {Dim::Y, Dim::Z};
  auto xyz = {Dim::X, Dim::Y, Dim::Z};
  for (const auto &edgeDims : {x, xy, yz, xyz}) {
    typename TestFixture::dataset_type d =
        TestFixture::datasetWithEdges(edgeDims);
    for (const auto[name, item] : d) {
      for (const auto dim : {Dim::X, Dim::Y, Dim::Z}) {
        if (item.dims().contains(dim)) {
          EXPECT_ANY_THROW(item.slice({dim, -1, 0}));
          for (scipp::index i = 0; i < item.dims()[dim]; ++i) {
            const auto slice = item.slice({dim, i, i + 1});
            EXPECT_EQ(slice, d.slice({dim, i, i + 1})[name]);
            if (std::set(edgeDims).count(dim)) {
              EXPECT_EQ(slice.coords()[dim].dims()[dim], 2);
            }
          }
          EXPECT_ANY_THROW(
              item.slice({dim, item.dims()[dim], item.dims()[dim] + 1}));
        } else {
          EXPECT_ANY_THROW(item.slice({dim, 0, 0}));
        }
      }
    }
  }
}

TYPED_TEST(DataProxy3DTest, slice_with_edges) {
  auto x = {Dim::X};
  auto xy = {Dim::X, Dim::Y};
  auto yz = {Dim::Y, Dim::Z};
  auto xyz = {Dim::X, Dim::Y, Dim::Z};
  for (const auto &edgeDims : {x, xy, yz, xyz}) {
    typename TestFixture::dataset_type d =
        TestFixture::datasetWithEdges(edgeDims);
    for (const auto[name, item] : d) {
      for (const auto dim : {Dim::X, Dim::Y, Dim::Z}) {
        if (item.dims().contains(dim)) {
          EXPECT_ANY_THROW(item.slice({dim, -1, 1}));
          for (scipp::index i = 0; i < item.dims()[dim] - 1; ++i) {
            const auto slice = item.slice({dim, i, i + 2});
            EXPECT_EQ(slice, d.slice({dim, i, i + 2})[name]);
            if (std::set(edgeDims).count(dim)) {
              EXPECT_EQ(slice.coords()[dim].dims()[dim], 3);
            }
          }
          EXPECT_ANY_THROW(
              item.slice({dim, item.dims()[dim], item.dims()[dim] + 2}));
        } else {
          EXPECT_ANY_THROW(item.slice({dim, 0, 2}));
        }
      }
    }
  }
}

<<<<<<< HEAD
TEST(DataProxyTest, only_sparse_coords_but_no_data) {
  Dataset ds;
  auto var = makeVariable<double>({Dim::X}, {Dimensions::Sparse});
  ds.setSparseCoord("sparse", var);
  ds.setCoord({Dim::X}, makeVariable<double>({Dim::X, 3}));
  ds.setCoord({Dim::Y}, makeVariable<double>({Dim::Y, 3}));
  const Dataset &dl{ds};
  EXPECT_ANY_THROW(dl["sparse"].data());
  EXPECT_ANY_THROW(ds["sparse"].data());
=======
TEST(DatasetProxyTest, find) {
  Dataset d;
  d.setData("a", makeVariable<double>({}));
  d.setData("b", makeVariable<float>({}));
  d.setData("c", makeVariable<int64_t>({}));

  DatasetProxy dp(d);

  EXPECT_EQ(dp.end(), dp.find("not a thing"));

  EXPECT_EQ(dp.begin(), dp.find("a"));

  auto it = dp.begin();
  ++it;
  EXPECT_EQ(it, dp.find("b"));
}

TEST(DatasetProxyTest, find_in_slice) {
  Dataset d;
  d.setCoord(Dim::X, makeVariable<double>({Dim::X, 2}));
  d.setCoord(Dim::Y, makeVariable<double>({Dim::Y, 2}));
  d.setData("a", makeVariable<double>({Dim::X, 2}));
  d.setData("b", makeVariable<float>({Dim::Y, 2}));

  DatasetProxy slice = d.slice({Dim::X, 1});

  EXPECT_EQ(slice.begin(), slice.find("a"));
  EXPECT_EQ(slice.end(), slice.find("b"));
}

TEST(DatasetConstProxyTest, find) {
  Dataset d;
  d.setData("a", makeVariable<double>({}));
  d.setData("b", makeVariable<float>({}));
  d.setData("c", makeVariable<int64_t>({}));

  DatasetConstProxy dp(d);

  EXPECT_EQ(dp.end(), dp.find("not a thing"));

  EXPECT_EQ(dp.begin(), dp.find("a"));

  auto it = dp.begin();
  ++it;
  EXPECT_EQ(it, dp.find("b"));
}

TEST(DatasetConstProxyTest, find_in_slice) {
  Dataset d;
  d.setCoord(Dim::X, makeVariable<double>({Dim::X, 2}));
  d.setCoord(Dim::Y, makeVariable<double>({Dim::Y, 2}));
  d.setData("a", makeVariable<double>({Dim::X, 2}));
  d.setData("b", makeVariable<float>({Dim::Y, 2}));

  const DatasetConstProxy slice = d.slice({Dim::X, 1});

  EXPECT_EQ(slice.begin(), slice.find("a"));
  EXPECT_EQ(slice.end(), slice.find("b"));
>>>>>>> f6304fb8
}<|MERGE_RESOLUTION|>--- conflicted
+++ resolved
@@ -1738,7 +1738,66 @@
   }
 }
 
-<<<<<<< HEAD
+TEST(DatasetProxyTest, find) {
+  Dataset d;
+  d.setData("a", makeVariable<double>({}));
+  d.setData("b", makeVariable<float>({}));
+  d.setData("c", makeVariable<int64_t>({}));
+
+  DatasetProxy dp(d);
+
+  EXPECT_EQ(dp.end(), dp.find("not a thing"));
+
+  EXPECT_EQ(dp.begin(), dp.find("a"));
+
+  auto it = dp.begin();
+  ++it;
+  EXPECT_EQ(it, dp.find("b"));
+}
+
+TEST(DatasetProxyTest, find_in_slice) {
+  Dataset d;
+  d.setCoord(Dim::X, makeVariable<double>({Dim::X, 2}));
+  d.setCoord(Dim::Y, makeVariable<double>({Dim::Y, 2}));
+  d.setData("a", makeVariable<double>({Dim::X, 2}));
+  d.setData("b", makeVariable<float>({Dim::Y, 2}));
+
+  DatasetProxy slice = d.slice({Dim::X, 1});
+
+  EXPECT_EQ(slice.begin(), slice.find("a"));
+  EXPECT_EQ(slice.end(), slice.find("b"));
+}
+
+TEST(DatasetConstProxyTest, find) {
+  Dataset d;
+  d.setData("a", makeVariable<double>({}));
+  d.setData("b", makeVariable<float>({}));
+  d.setData("c", makeVariable<int64_t>({}));
+
+  DatasetConstProxy dp(d);
+
+  EXPECT_EQ(dp.end(), dp.find("not a thing"));
+
+  EXPECT_EQ(dp.begin(), dp.find("a"));
+
+  auto it = dp.begin();
+  ++it;
+  EXPECT_EQ(it, dp.find("b"));
+}
+
+TEST(DatasetConstProxyTest, find_in_slice) {
+  Dataset d;
+  d.setCoord(Dim::X, makeVariable<double>({Dim::X, 2}));
+  d.setCoord(Dim::Y, makeVariable<double>({Dim::Y, 2}));
+  d.setData("a", makeVariable<double>({Dim::X, 2}));
+  d.setData("b", makeVariable<float>({Dim::Y, 2}));
+
+  const DatasetConstProxy slice = d.slice({Dim::X, 1});
+
+  EXPECT_EQ(slice.begin(), slice.find("a"));
+  EXPECT_EQ(slice.end(), slice.find("b"));
+}
+
 TEST(DataProxyTest, only_sparse_coords_but_no_data) {
   Dataset ds;
   auto var = makeVariable<double>({Dim::X}, {Dimensions::Sparse});
@@ -1748,64 +1807,4 @@
   const Dataset &dl{ds};
   EXPECT_ANY_THROW(dl["sparse"].data());
   EXPECT_ANY_THROW(ds["sparse"].data());
-=======
-TEST(DatasetProxyTest, find) {
-  Dataset d;
-  d.setData("a", makeVariable<double>({}));
-  d.setData("b", makeVariable<float>({}));
-  d.setData("c", makeVariable<int64_t>({}));
-
-  DatasetProxy dp(d);
-
-  EXPECT_EQ(dp.end(), dp.find("not a thing"));
-
-  EXPECT_EQ(dp.begin(), dp.find("a"));
-
-  auto it = dp.begin();
-  ++it;
-  EXPECT_EQ(it, dp.find("b"));
-}
-
-TEST(DatasetProxyTest, find_in_slice) {
-  Dataset d;
-  d.setCoord(Dim::X, makeVariable<double>({Dim::X, 2}));
-  d.setCoord(Dim::Y, makeVariable<double>({Dim::Y, 2}));
-  d.setData("a", makeVariable<double>({Dim::X, 2}));
-  d.setData("b", makeVariable<float>({Dim::Y, 2}));
-
-  DatasetProxy slice = d.slice({Dim::X, 1});
-
-  EXPECT_EQ(slice.begin(), slice.find("a"));
-  EXPECT_EQ(slice.end(), slice.find("b"));
-}
-
-TEST(DatasetConstProxyTest, find) {
-  Dataset d;
-  d.setData("a", makeVariable<double>({}));
-  d.setData("b", makeVariable<float>({}));
-  d.setData("c", makeVariable<int64_t>({}));
-
-  DatasetConstProxy dp(d);
-
-  EXPECT_EQ(dp.end(), dp.find("not a thing"));
-
-  EXPECT_EQ(dp.begin(), dp.find("a"));
-
-  auto it = dp.begin();
-  ++it;
-  EXPECT_EQ(it, dp.find("b"));
-}
-
-TEST(DatasetConstProxyTest, find_in_slice) {
-  Dataset d;
-  d.setCoord(Dim::X, makeVariable<double>({Dim::X, 2}));
-  d.setCoord(Dim::Y, makeVariable<double>({Dim::Y, 2}));
-  d.setData("a", makeVariable<double>({Dim::X, 2}));
-  d.setData("b", makeVariable<float>({Dim::Y, 2}));
-
-  const DatasetConstProxy slice = d.slice({Dim::X, 1});
-
-  EXPECT_EQ(slice.begin(), slice.find("a"));
-  EXPECT_EQ(slice.end(), slice.find("b"));
->>>>>>> f6304fb8
 }