// SPDX-License-Identifier: GPL-3.0-or-later
// Copyright (c) 2020 Scipp contributors (https://github.com/scipp)
/// @file
/// @author Simon Heybrock
#include "scipp/core/histogram.h"
#include "scipp/common/numeric.h"
#include "scipp/core/dataset.h"
#include "scipp/core/except.h"
#include "scipp/core/groupby.h"
#include "scipp/core/transform_subspan.h"
#include "scipp/core/unaligned.h"

#include "dataset_operations_common.h"

namespace scipp::core {

static constexpr auto make_histogram =
    [](auto &data, const auto &events, const auto &weights, const auto &edges) {
<<<<<<< HEAD
      constexpr auto value = [](const auto &v, const scipp::index i) {
        if constexpr (is_ValueAndVariance_v<std::decay_t<decltype(v)>>) {
          static_cast<void>(i);
          return v.value;
        } else
          return v.values[i];
      };
      constexpr auto variance = [](const auto &v, const scipp::index i) {
        if constexpr (is_ValueAndVariance_v<std::decay_t<decltype(v)>>) {
          static_cast<void>(i);
          return v.variance;
        } else
          return v.variances[i];
=======
      constexpr auto value = [](const auto &v, const scipp::index idx) {
        if constexpr (is_ValueAndVariance_v<std::decay_t<decltype(v)>>) {
          static_cast<void>(idx);
          return v.value;
        } else
          return v.values[idx];
      };
      constexpr auto variance = [](const auto &v, const scipp::index idx) {
        if constexpr (is_ValueAndVariance_v<std::decay_t<decltype(v)>>) {
          static_cast<void>(idx);
          return v.variance;
        } else
          return v.variances[idx];
>>>>>>> cdf74564
      };

      // Special implementation for linear bins. Gives a 1x to 20x speedup
      // for few and many events per histogram, respectively.
      if (scipp::numeric::is_linspace(edges)) {
        const auto [offset, nbin, scale] = linear_edge_params(edges);
        for (scipp::index j = 0; j < scipp::size(events); ++j) {
          const auto x = events[j];
          const double bin = (x - offset) * scale;
          if (bin >= 0.0 && bin < nbin) {
            const auto b = static_cast<scipp::index>(bin);
            const auto w = value(weights, j);
            const auto e = variance(weights, j);
            data.value[b] += w;
            data.variance[b] += e;
          }
        }
      } else {
        expect::histogram::sorted_edges(edges);
        for (scipp::index j = 0; j < scipp::size(events); ++j) {
          const auto x = events[j];
          auto it = std::upper_bound(edges.begin(), edges.end(), x);
          if (it != edges.end() && it != edges.begin()) {
            const auto b = --it - edges.begin();
            const auto w = value(weights, j);
            const auto e = variance(weights, j);
            data.value[b] += w;
            data.variance[b] += e;
          }
        }
      }
    };

static constexpr auto make_histogram_unit = [](const units::Unit &sparse_unit,
                                               const units::Unit &weights_unit,
                                               const units::Unit &edge_unit) {
  if (sparse_unit != edge_unit)
    throw except::UnitError("Bin edges must have same unit as the sparse "
                            "input coordinate.");
  if (weights_unit != units::counts && weights_unit != units::dimensionless)
    throw except::UnitError("Weights of sparse data must be "
                            "`units::counts` or `units::dimensionless`.");
  return weights_unit;
};

namespace histogram_detail {
template <class Out, class Coord, class Edge>
using args = std::tuple<span<Out>, event_list<Coord>, span<const Edge>>;
}
namespace histogram_weighted_detail {
template <class Out, class Coord, class Weight, class Edge>
using args = std::tuple<span<Out>, event_list<Coord>, Weight, span<const Edge>>;
}

DataArray histogram(const DataArrayConstView &sparse,
                    const VariableConstView &binEdges) {
  auto dim = binEdges.dims().inner();

  auto result = apply_and_drop_dim(
      sparse,
      [](const DataArrayConstView &sparse_, const Dim eventDim, const Dim dim_,
         const VariableConstView &binEdges_) {
        static_cast<void>(eventDim); // This is just Dim::Invalid
        using namespace histogram_weighted_detail;
        // This supports scalar weights as well as event_list weights.
        return transform_subspan<
            std::tuple<args<double, double, double, double>,
                       args<double, float, double, double>,
                       args<double, float, double, float>,
                       args<double, double, float, double>,
                       args<double, double, event_list<double>, double>,
                       args<double, float, event_list<double>, double>,
                       args<double, float, event_list<double>, float>,
                       args<double, double, event_list<float>, double>>>(
            dim_, binEdges_.dims()[dim_] - 1, sparse_.coords()[dim_],
            sparse_.data(), binEdges_,
            overloaded{make_histogram, make_histogram_unit,
                       transform_flags::expect_variance_arg<0>,
                       transform_flags::expect_no_variance_arg<1>,
                       transform_flags::expect_variance_arg<2>,
                       transform_flags::expect_no_variance_arg<3>});
      },
      dim_of_coord(sparse.coords()[dim], dim), dim, binEdges);
  result.setCoord(dim, binEdges);
  return result;
}

DataArray histogram(const DataArrayConstView &sparse,
                    const Variable &binEdges) {
  return histogram(sparse, VariableConstView(binEdges));
}

Dataset histogram(const Dataset &dataset, const VariableConstView &bins) {
  auto out(Dataset(DatasetConstView::makeViewWithEmptyIndexes(dataset)));
  const Dim dim = bins.dims().inner();
  out.setCoord(dim, bins);
  for (const auto &item : dataset) {
    if (is_events(item.coords()[dim]))
      out.setData(item.name(), histogram(item, bins));
  }
  return out;
}

Dataset histogram(const Dataset &dataset, const Dim &dim) {
  auto bins = dataset.coords()[dim];
  if (is_events(bins))
    throw except::BinEdgeError("Expected bin edges, got event data.");
  return histogram(dataset, bins);
}

/// Return true if the data array respresents a histogram for given dim.
bool is_histogram(const DataArrayConstView &a, const Dim dim) {
  const auto dims = a.dims();
  const auto coords = a.coords();
  return dims.contains(dim) && coords.contains(dim) &&
         coords[dim].dims().contains(dim) &&
         coords[dim].dims()[dim] == dims[dim] + 1;
}

namespace {
void histogram_md_recurse(const VariableView &data,
                          const DataArrayConstView &unaligned,
                          const DataArrayConstView &realigned,
                          const scipp::index dim_index = 0) {
  const auto &dims = realigned.dims();
  const Dim dim = dims.labels()[dim_index];
  const auto size = dims.shape()[dim_index];
  if (unaligned.dims().contains(dim)) // skip over aligned dims
    return histogram_md_recurse(data, unaligned, realigned, dim_index + 1);
  auto groups = groupby(unaligned, dim, realigned.coords()[dim]);
  if (data.dims().ndim() == unaligned.dims().ndim()) {
    const Dim unaligned_dim = unaligned.coords()[dim].dims().inner();
    auto hist1d = groups.sum(unaligned_dim);
    data.assign(hist1d.data());
    return;
  }
  for (scipp::index i = 0; i < size; ++i) {
    auto slice = groups.copy(i, AttrPolicy::Drop);
    slice.coords().erase(dim); // avoid carry of unnecessary coords in recursion
    histogram_md_recurse(data.slice({dim, i}), slice, realigned, dim_index + 1);
  }
}
} // namespace

DataArray histogram(const DataArrayConstView &realigned) {
  if (realigned.hasData())
    throw except::UnalignedError("Expected realigned data, but data appears to "
                                 "be histogrammed already.");
  if (unaligned::is_realigned_events(realigned))
    return histogram(realigned.unaligned(),
                     unaligned::realigned_event_coord(realigned));
  std::optional<DataArray> filtered;
  // If `realigned` is sliced we need to copy the unaligned content to "apply"
  // the slicing since slicing realigned dimensions does not affect the view
  // onto the unaligned content. Note that we could in principle avoid the copy
  // if only aligned dimensions are sliced.
  if (!realigned.slices().empty())
    filtered = DataArray(realigned, AttrPolicy::Drop);
  const auto unaligned =
      filtered ? filtered->unaligned() : realigned.unaligned();

  Variable data(unaligned.data(), realigned.dims());
  histogram_md_recurse(data, unaligned, realigned);
  return DataArray{std::move(data), realigned.coords(), realigned.masks(),
                   realigned.attrs()};
}

Dataset histogram(const DatasetConstView &realigned) {
  Dataset out;
  for (const auto &item : realigned)
    out.setData(item.name(), histogram(item));
  return out;
}

} // namespace scipp::core<|MERGE_RESOLUTION|>--- conflicted
+++ resolved
@@ -16,21 +16,6 @@
 
 static constexpr auto make_histogram =
     [](auto &data, const auto &events, const auto &weights, const auto &edges) {
-<<<<<<< HEAD
-      constexpr auto value = [](const auto &v, const scipp::index i) {
-        if constexpr (is_ValueAndVariance_v<std::decay_t<decltype(v)>>) {
-          static_cast<void>(i);
-          return v.value;
-        } else
-          return v.values[i];
-      };
-      constexpr auto variance = [](const auto &v, const scipp::index i) {
-        if constexpr (is_ValueAndVariance_v<std::decay_t<decltype(v)>>) {
-          static_cast<void>(i);
-          return v.variance;
-        } else
-          return v.variances[i];
-=======
       constexpr auto value = [](const auto &v, const scipp::index idx) {
         if constexpr (is_ValueAndVariance_v<std::decay_t<decltype(v)>>) {
           static_cast<void>(idx);
@@ -44,7 +29,6 @@
           return v.variance;
         } else
           return v.variances[idx];
->>>>>>> cdf74564
       };
 
       // Special implementation for linear bins. Gives a 1x to 20x speedup
