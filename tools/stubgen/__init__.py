--- conflicted
+++ resolved
@@ -1,8 +1,8 @@
 import ast
 import enum
 import inspect
+from collections.abc import Iterable
 from string import Template
-from collections.abc import Iterable
 
 from .config import (
     DISABLE_TYPE_CHECK_OVERRIDE,
@@ -77,8 +77,7 @@
     return _Member.skip
 
 
-<<<<<<< HEAD
-def _get_bases(cls: Type[type]) -> List[ast.Name]:
+def _get_bases(cls: type[type]) -> list[ast.Name]:
     bases = [
         ast.Name(id=base.__name__)
         for base in cls.__bases__
@@ -90,11 +89,6 @@
     if cls.__name__ == 'Dataset':
         bases.append(ast.Name(id='Mapping[str, DataArray]'))
     return bases
-=======
-def _get_bases(cls: type[type]) -> list[ast.Name]:
-    base_classes = [base for base in cls.__bases__ if 'pybind11' not in repr(base)]
-    return [ast.Name(id=cls.__name__) for cls in base_classes]
->>>>>>> 9fda5665
 
 
 def _build_class(cls: type[type]) -> ast.ClassDef | None:
