--- conflicted
+++ resolved
@@ -28,11 +28,7 @@
     os << index.shape(dim) << ' ';
   os << "]\n";
   os << "  inner_ndim = " << index.m_inner_ndim << '\n';
-<<<<<<< HEAD
-  os << "  nested_stride = " << index.m_nested_stride << '\n';
-=======
   os << "  bin_stride = " << index.m_bin_stride << '\n';
->>>>>>> eb34f494
   os << "  nested_dim_index = " << index.m_nested_dim_index << '\n';
   os << "  bin = [\n";
   for (auto &bin : index.m_bin) {
