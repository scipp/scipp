# SPDX-License-Identifier: BSD-3-Clause
# Copyright (c) 2021 Scipp contributors (https://github.com/scipp)
# @author Neil Vaytet

from .controller3d import PlotController3d
from .model3d import PlotModel3d
from .objects import Plot
from .panel3d import PlotPanel3d
from .view3d import PlotView3d
from .widgets import PlotWidgets


def plot3d(*args, filename=None, **kwargs):
    """
    Plot a 3D point cloud through a N dimensional dataset.
    For every dimension above 3, a slider is created to adjust the position of
    the slice in that particular dimension.
    It is possible to add cut surfaces as cartesian, cylindrical or spherical
    planes.
    """

<<<<<<< HEAD
    # In 3d scenes, the size of the pixels depends on the display's pixel
    # scaling ratio, so we retrieve this from a javascript variable run when
    # we imported the plot module.
    if "pixel_ratio" not in config.plot:
        try:
            from IPython import get_ipython
            ipy = get_ipython()
            if ipy is not None:
                pixel_ratio = ipy.kernel.shell.user_ns.get("devicePixelRatio")
                # Note that pixel_ratio appears to be None when building the
                # documentation, possibly because the page is rendered in one
                # go, before the asynchronous javascript has been run.
                # See https://stackoverflow.com/questions/30902898
                # So we do not update the config if it is None, and it will
                # default to 1.0 in figure3d.py.
                if pixel_ratio is not None:
                    config.update({'plot.pixel_ratio': pixel_ratio})
        except ImportError:
            pass

    sp = Plot3d(*args, **kwargs)
=======
    sp = SciPlot3d(*args, **kwargs)
>>>>>>> 4f3401cb
    if filename is not None:
        sp.savefig(filename)
    else:
        return sp


class Plot3d(Plot):
    """
    Class for 3 dimensional plots.

    It uses `pythreejs` to render the data as an interactive 3d point cloud.
    All points are rendered as 2d squares for best performance.
    It also holds a `panel3d` with additional control for spatial slicing based
    on altering the opacity of the points.
    """
    def __init__(self,
                 scipp_obj_dict=None,
                 positions=None,
                 axes=None,
                 figsize=None,
                 aspect=None,
                 masks=None,
                 cmap=None,
                 norm=None,
                 scale=None,
                 vmin=None,
                 vmax=None,
                 color=None,
                 background="#f0f0f0",
                 pixel_size=None,
                 tick_size=None,
                 show_outline=True,
                 xlabel=None,
                 ylabel=None,
                 zlabel=None):

        view_ndims = 3

        scipp_obj_dict = {
            key: array if array.bins is None else array.bins.sum()
            for key, array in scipp_obj_dict.items()
        }

        super().__init__(scipp_obj_dict=scipp_obj_dict,
                         axes=axes,
                         cmap=cmap,
                         norm=norm,
                         vmin=vmin,
                         vmax=vmax,
                         masks=masks,
                         positions=positions,
                         view_ndims=view_ndims)

        # The model which takes care of all heavy calculations
        self.model = PlotModel3d(scipp_obj_dict=scipp_obj_dict,
                                 axes=self.axes,
                                 name=self.name,
                                 dim_to_shape=self.dim_to_shape,
                                 dim_label_map=self.dim_label_map,
                                 positions=positions)

        # Run validation checks before rendering the plot.
        # Note that validation needs to be run after model is created.
        self.validate()

        # Create control widgets (sliders and buttons)
        self.widgets = PlotWidgets(axes=self.axes,
                                   ndim=view_ndims,
                                   name=self.name,
                                   dim_to_shape=self.dim_to_shape,
                                   dim_label_map=self.dim_label_map,
                                   masks=self.masks,
                                   pos_dims=self.position_dims,
                                   multid_coord=self.model.get_multid_coord())

        # The view which will display the 3d scene and send pick events back to
        # the controller
        self.view = PlotView3d(
            cmap=self.params["values"][self.name]["cmap"],
            norm=self.params["values"][self.name]["norm"],
            unit=self.params["values"][self.name]["unit"],
            masks=self.masks[self.name],
            nan_color=self.params["values"][self.name]["nan_color"],
            tick_size=tick_size,
            background=background,
            show_outline=show_outline,
            figsize=figsize,
            extend=self.extend_cmap,
            xlabel=xlabel,
            ylabel=ylabel,
            zlabel=zlabel)

        # An additional panel view with widgets to control the cut surface
        self.panel = PlotPanel3d(positions=positions,
                                 unit=self.params["values"][self.name]["unit"])

        # The main controller module which connects all the parts
        self.controller = PlotController3d(
            axes=self.axes,
            aspect=aspect,
            name=self.name,
            dim_to_shape=self.dim_to_shape,
            coord_shapes=self.coord_shapes,
            norm=norm,
            vmin=self.params["values"][self.name]["vmin"],
            vmax=self.params["values"][self.name]["vmax"],
            scale=scale,
            pixel_size=pixel_size,
            positions=positions,
            widgets=self.widgets,
            model=self.model,
            view=self.view,
            panel=self.panel,
            profile=self.profile,
            multid_coord=self.model.get_multid_coord())

        # Render the figure once all components have been created.
        self.render(norm=norm)<|MERGE_RESOLUTION|>--- conflicted
+++ resolved
@@ -19,31 +19,7 @@
     planes.
     """
 
-<<<<<<< HEAD
-    # In 3d scenes, the size of the pixels depends on the display's pixel
-    # scaling ratio, so we retrieve this from a javascript variable run when
-    # we imported the plot module.
-    if "pixel_ratio" not in config.plot:
-        try:
-            from IPython import get_ipython
-            ipy = get_ipython()
-            if ipy is not None:
-                pixel_ratio = ipy.kernel.shell.user_ns.get("devicePixelRatio")
-                # Note that pixel_ratio appears to be None when building the
-                # documentation, possibly because the page is rendered in one
-                # go, before the asynchronous javascript has been run.
-                # See https://stackoverflow.com/questions/30902898
-                # So we do not update the config if it is None, and it will
-                # default to 1.0 in figure3d.py.
-                if pixel_ratio is not None:
-                    config.update({'plot.pixel_ratio': pixel_ratio})
-        except ImportError:
-            pass
-
     sp = Plot3d(*args, **kwargs)
-=======
-    sp = SciPlot3d(*args, **kwargs)
->>>>>>> 4f3401cb
     if filename is not None:
         sp.savefig(filename)
     else:
