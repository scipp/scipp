--- conflicted
+++ resolved
@@ -22,18 +22,14 @@
         'You are running a "Debug" build of scipp. For optimal performance use a "Release" build.'
     )
 
-from ._scipp.core import Variable, VariableView, DataArray, DataArrayView, \
-                         Dataset, DatasetView, Dim, GroupByDataArray, \
+from ._scipp.core import Variable, DataArray, Dataset, GroupByDataArray, \
                          GroupByDataset
 from ._scipp.core import units, dtype, buckets, geometry
 from ._scipp.core import DTypeError, CoordError, UnitError
 from ._scipp.core import choose
 from ._scipp import __version__
-<<<<<<< HEAD
 
 from . import detail
-=======
->>>>>>> d87e4750
 from .show import show, make_svg
 from .table import table
 from .plotting import plot
@@ -62,16 +58,8 @@
 from ._variable import *
 
 setattr(Variable, '_repr_html_', make_html)
-<<<<<<< HEAD
-setattr(VariableView, '_repr_html_', make_html)
-setattr(DataArray, '_repr_html_', make_html)
-setattr(DataArrayView, '_repr_html_', make_html)
-setattr(Dataset, '_repr_html_', make_html)
-setattr(DatasetView, '_repr_html_', make_html)
-=======
 setattr(DataArray, '_repr_html_', make_html)
 setattr(Dataset, '_repr_html_', make_html)
->>>>>>> d87e4750
 
 from .io.hdf5 import to_hdf5 as _to_hdf5
 setattr(Variable, 'to_hdf5', _to_hdf5)
@@ -92,16 +80,8 @@
 setattr(GroupByDataset, 'bins', property(_groupby_bins))
 
 setattr(Variable, 'plot', plot)
-<<<<<<< HEAD
-setattr(VariableView, 'plot', plot)
-setattr(DataArray, 'plot', plot)
-setattr(DataArrayView, 'plot', plot)
-setattr(Dataset, 'plot', plot)
-setattr(DatasetView, 'plot', plot)
-=======
 setattr(DataArray, 'plot', plot)
 setattr(Dataset, 'plot', plot)
->>>>>>> d87e4750
 
 # Prevent unwanted conversion to numpy arrays by operations. Properly defining
 # __array_ufunc__ should be possible by converting non-scipp arguments to
