# SPDX-License-Identifier: BSD-3-Clause
# Copyright (c) 2021 Scipp contributors (https://github.com/scipp)
# @file
# @author Simon Heybrock

# flake8: noqa

from . import runtime_config

user_configuration_filename = runtime_config.config_filename
config = runtime_config.load()
del runtime_config

from ._scipp import _debug_
if _debug_:
    import warnings

    def custom_formatwarning(msg, *args, **kwargs):
        return str(msg) + '\n'

    warnings.formatwarning = custom_formatwarning
    warnings.warn(
        'You are running a "Debug" build of scipp. For optimal performance use a "Release" build.'
    )

from ._scipp import __version__
# Import classes
from ._scipp.core import Variable, DataArray, Dataset, GroupByDataArray, \
                         GroupByDataset, Unit
# Import errors
from ._scipp.core import BinEdgeError, BinnedDataError, CoordError, \
                         DataArrayError, DatasetError, DimensionError, \
                         DTypeError, NotFoundError, SizeError, SliceError, \
                         UnitError, VariableError, VariancesError
# Import submodules
from ._scipp.core import units, dtype, buckets
from . import geometry
# Import functions
<<<<<<< HEAD
from ._scipp.core import choose, divide, floor_divide, logical_and, \
                         logical_or, logical_xor, minus, mod, plus, times, \
                         where
=======
from ._scipp.core import choose, logical_and, logical_or, logical_xor
>>>>>>> 7af6435c
# Import python functions
from .show import show, make_svg
from .table import table
from .plotting import plot
from .extend_units import *
from .html import to_html, make_html
from .object_list import _repr_html_
from .utils import collapse, slices
from .compat.dict import to_dict, from_dict
from .sizes import _make_sizes

# Wrappers for free functions from _scipp.core
from ._arithmetic import *
from ._bins import *
from ._counts import *
from ._comparison import *
from ._cumulative import *
from ._dataset import *
from ._groupby import *
from ._math import *
from ._operations import *
from ._unary import *
from ._reduction import *
from ._shape import *
from ._trigonometry import *
from ._variable import *

setattr(Variable, '_repr_html_', make_html)
setattr(DataArray, '_repr_html_', make_html)
setattr(Dataset, '_repr_html_', make_html)

from .io.hdf5 import to_hdf5 as _to_hdf5

setattr(Variable, 'to_hdf5', _to_hdf5)
setattr(DataArray, 'to_hdf5', _to_hdf5)
setattr(Dataset, 'to_hdf5', _to_hdf5)

setattr(Variable, 'sizes', property(_make_sizes))
setattr(DataArray, 'sizes', property(_make_sizes))
setattr(Dataset, 'sizes', property(_make_sizes))

from ._bins import _bins, _set_bins, _events

setattr(Variable, 'bins', property(_bins, _set_bins))
setattr(DataArray, 'bins', property(_bins, _set_bins))
setattr(Dataset, 'bins', property(_bins, _set_bins))
setattr(Variable, 'events', property(_events))
setattr(DataArray, 'events', property(_events))

from ._structured import _fields

setattr(
    Variable, 'fields',
    property(
        _fields,
        doc=
        """Provides access to fields of structured types such as vectors or matrices."""
    ))

from ._bins import _groupby_bins

setattr(GroupByDataArray, 'bins', property(_groupby_bins))
setattr(GroupByDataset, 'bins', property(_groupby_bins))

setattr(Variable, 'plot', plot)
setattr(DataArray, 'plot', plot)
setattr(Dataset, 'plot', plot)

# Prevent unwanted conversion to numpy arrays by operations. Properly defining
# __array_ufunc__ should be possible by converting non-scipp arguments to
# variables. The most difficult part is probably mapping the ufunc to scipp
# functions.
for _cls in (Variable, DataArray, Dataset):
    setattr(_cls, '__array_ufunc__', None)
del _cls

from . import _binding

_binding.bind_get()
for _cls in (Variable, DataArray):
    _binding.bind_functions_as_methods(
        _cls, globals(), ('broadcast', 'flatten', 'fold', 'transpose', 'all',
                          'any', 'mean', 'sum', 'nanmean', 'nansum'))
del _cls
_binding.bind_functions_as_methods(
    Variable, globals(), ('cumsum', 'max', 'min', 'nanmax', 'nanmin'))
_binding.bind_functions_as_methods(DataArray, globals(), ('groupby', ))
_binding.bind_functions_as_methods(Dataset, globals(), ('groupby', ))
del _binding<|MERGE_RESOLUTION|>--- conflicted
+++ resolved
@@ -36,13 +36,7 @@
 from ._scipp.core import units, dtype, buckets
 from . import geometry
 # Import functions
-<<<<<<< HEAD
-from ._scipp.core import choose, divide, floor_divide, logical_and, \
-                         logical_or, logical_xor, minus, mod, plus, times, \
-                         where
-=======
-from ._scipp.core import choose, logical_and, logical_or, logical_xor
->>>>>>> 7af6435c
+from ._scipp.core import choose, logical_and, logical_or, logical_xor, where
 # Import python functions
 from .show import show, make_svg
 from .table import table
