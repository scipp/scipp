// SPDX-License-Identifier: GPL-3.0-or-later
// Copyright (c) 2020 Scipp contributors (https://github.com/scipp)
/// @file
/// @author Simon Heybrock
#pragma once

#include "scipp/core/dtype.h"
#include "scipp/units/unit.h"

#include "make_variable.h"

using namespace scipp;
using namespace scipp::variable;

namespace py = pybind11;

template <class T> struct MakeVariable {
  static Variable apply(const std::vector<Dim> &labels, py::array values,
                        const std::optional<py::array> &variances,
                        const units::Unit unit) {
    // Pybind11 converts py::array to py::array_t for us, with all sorts of
    // automatic conversions such as integer to double, if required.
    py::array_t<T> valuesT(values);
    py::buffer_info info = valuesT.request();
    Dimensions dims(labels, {info.shape.begin(), info.shape.end()});
    auto var = variances
                   ? makeVariable<T>(
                         Dimensions{dims},
                         Values(dims.volume(), core::default_init_elements),
                         Variances(dims.volume(), core::default_init_elements))
                   : makeVariable<T>(
                         Dimensions(dims),
                         Values(dims.volume(), core::default_init_elements));
    copy_flattened<T>(valuesT, var.template values<T>());
    if (variances) {
      py::array_t<T> variancesT(*variances);
      info = variancesT.request();
      core::expect::equals(
          dims, Dimensions(labels, {info.shape.begin(), info.shape.end()}));
      copy_flattened<T>(variancesT, var.template variances<T>());
    }
    var.setUnit(unit);
    return var;
  }
};

template <class T> struct MakeVariableDefaultInit {
  static Variable apply(const std::vector<Dim> &labels,
                        const std::vector<scipp::index> &shape,
                        const units::Unit unit, const bool variances) {
    Dimensions dims(labels, shape);
    auto var = variances
                   ? makeVariable<T>(Dimensions{dims}, Values{}, Variances{})
                   : makeVariable<T>(Dimensions{dims});
    var.setUnit(unit);
    return var;
  }
};

template <class ST> struct MakeODFromNativePythonTypes {
  template <class T> struct Maker {
    static Variable apply(const units::Unit unit, const ST &value,
                          const std::optional<ST> &variance) {
      auto var = variance ? makeVariable<T>(Values{T(value)},
                                            Variances{T(variance.value())})
                          : makeVariable<T>(Values{T(value)});
      var.setUnit(unit);
      return var;
    }
  };

  static Variable make(const units::Unit unit, const ST &value,
                       const std::optional<ST> &variance,
                       const py::object &dtype) {
    return core::CallDType<double, float, int64_t, int32_t, bool>::apply<Maker>(
        scipp_dtype(dtype), unit, value, variance);
  }
};

template <class T>
Variable init_1D_no_variance(const std::vector<Dim> &labels,
                             const std::vector<scipp::index> &shape,
                             const std::vector<T> &values,
                             const units::Unit &unit) {
  Variable var;
  var = makeVariable<T>(Dims(labels), Shape(shape),
                        Values(values.begin(), values.end()));
  var.setUnit(unit);
  return var;
}

template <class T>
auto do_init_0D(const T &value, const std::optional<T> &variance,
                const units::Unit &unit) {
  using Elem = std::conditional_t<std::is_same_v<T, py::object>,
                                  scipp::python::PyObject, T>;
  Variable var;
  if (variance)
    var = makeVariable<Elem>(Values{value}, Variances{*variance});
  else
    var = makeVariable<Elem>(Values{value});
  var.setUnit(unit);
  return var;
}

Variable doMakeVariable(const std::vector<Dim> &labels, py::array &values,
                        std::optional<py::array> &variances,
                        const units::Unit unit, const py::object &dtype) {
  // Use custom dtype, otherwise dtype of data.
  const auto dtypeTag =
      dtype.is_none() ? scipp_dtype(values.dtype()) : scipp_dtype(dtype);

  if (labels.size() == 1 && !variances) {
    if (dtypeTag == core::dtype<std::string>) {
      std::vector<scipp::index> shape(values.shape(),
                                      values.shape() + values.ndim());
      return init_1D_no_variance(labels, shape,
                                 values.cast<std::vector<std::string>>(), unit);
    }
<<<<<<< HEAD
    if (dtypeTag == core::dtype<scipp::core::time_point>) {
      std::vector<scipp::index> shape(values.shape(),
                                      values.shape() + values.ndim());
      return init_1D_no_variance(
          labels, shape, values.cast<std::vector<scipp::core::time_point>>(),
          unit);
    }
    if (dtypeTag == core::dtype<Eigen::Vector3d> ||
        dtypeTag == core::dtype<Eigen::Quaterniond>) {
=======

    if (dtypeTag == core::dtype<Eigen::Vector3d>) {
>>>>>>> b927ad14
      std::vector<scipp::index> shape(values.shape(),
                                      values.shape() + values.ndim() - 1);
      return init_1D_no_variance(
          labels, shape, values.cast<std::vector<Eigen::Vector3d>>(), unit);
    } else if (dtypeTag == core::dtype<Eigen::Matrix3d>) {
      std::vector<scipp::index> shape(values.shape(),
                                      values.shape() + values.ndim() - 2);
      return init_1D_no_variance(
          labels, shape, values.cast<std::vector<Eigen::Matrix3d>>(), unit);
    }
  }

  return core::CallDType<double, float, int64_t, int32_t,
                         bool>::apply<MakeVariable>(dtypeTag, labels, values,
                                                    variances, unit);
}

Variable makeVariableDefaultInit(const std::vector<Dim> &labels,
                                 const std::vector<scipp::index> &shape,
                                 const units::Unit unit, py::object &dtype,
                                 const bool variances) {
  return core::CallDType<
      double, float, int64_t, int32_t, bool, scipp::core::time_point,
      event_list<double>, event_list<float>, event_list<int64_t>,
      event_list<int32_t>, event_list<scipp::core::time_point>, DataArray,
      Dataset, Eigen::Vector3d,
      Eigen::Matrix3d>::apply<MakeVariableDefaultInit>(scipp_dtype(dtype),
                                                       labels, shape, unit,
                                                       variances);
}<|MERGE_RESOLUTION|>--- conflicted
+++ resolved
@@ -117,7 +117,6 @@
       return init_1D_no_variance(labels, shape,
                                  values.cast<std::vector<std::string>>(), unit);
     }
-<<<<<<< HEAD
     if (dtypeTag == core::dtype<scipp::core::time_point>) {
       std::vector<scipp::index> shape(values.shape(),
                                       values.shape() + values.ndim());
@@ -125,12 +124,7 @@
           labels, shape, values.cast<std::vector<scipp::core::time_point>>(),
           unit);
     }
-    if (dtypeTag == core::dtype<Eigen::Vector3d> ||
-        dtypeTag == core::dtype<Eigen::Quaterniond>) {
-=======
-
     if (dtypeTag == core::dtype<Eigen::Vector3d>) {
->>>>>>> b927ad14
       std::vector<scipp::index> shape(values.shape(),
                                       values.shape() + values.ndim() - 1);
       return init_1D_no_variance(
