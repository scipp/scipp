--- conflicted
+++ resolved
@@ -64,29 +64,20 @@
       py::call_guard<py::gil_scoped_release>());
 }
 
-<<<<<<< HEAD
-template <typename T> void bind_sort_variable(py::module &m) {
-  m.def(
-      "sort",
-      [](const T &x, const Dim dim, const std::string &order) {
-        return sort(x, dim, get_sort_order(order));
-      },
-      py::arg("x"), py::arg("key"), py::arg("order") = "ascending",
-      py::call_guard<py::gil_scoped_release>());
-}
-
 void bind_experimental(py::module &m) {
   m.def("experimental_transform",
         [](py::object const &kernel, const Variable &a) {
           auto fptr_address = kernel.attr("address").cast<intptr_t>();
           auto fptr = reinterpret_cast<double (*)(double)>(fptr_address);
           return variable::transform<double>(
-              a, overloaded{core::transform_flags::expect_no_variance_arg<0>,
-                            [&kernel](const units::Unit &u) {
-                              py::gil_scoped_acquire acquire;
-                              return py::cast<units::Unit>(kernel(u));
-                            },
-                            [fptr](const auto &x) { return fptr(x); }});
+              a,
+              overloaded{core::transform_flags::expect_no_variance_arg<0>,
+                         [&kernel](const units::Unit &u) {
+                           py::gil_scoped_acquire acquire;
+                           return py::cast<units::Unit>(kernel(u));
+                         },
+                         [fptr](const auto &x) { return fptr(x); }},
+              "custom");
         });
 
   m.def("experimental_transform", [](py::object const &kernel,
@@ -95,14 +86,14 @@
     auto fptr = reinterpret_cast<double (*)(double, double)>(fptr_address);
     return variable::transform<double>(
         a, b,
-        overloaded{
-            core::transform_flags::expect_no_variance_arg<0>,
-            core::transform_flags::expect_no_variance_arg<1>,
-            [&kernel](const units::Unit &x, const units::Unit &y) {
-              py::gil_scoped_acquire acquire;
-              return py::cast<units::Unit>(kernel(x, y));
-            },
-            [fptr](const auto &x, const auto &y) { return fptr(x, y); }});
+        overloaded{core::transform_flags::expect_no_variance_arg<0>,
+                   core::transform_flags::expect_no_variance_arg<1>,
+                   [&kernel](const units::Unit &x, const units::Unit &y) {
+                     py::gil_scoped_acquire acquire;
+                     return py::cast<units::Unit>(kernel(x, y));
+                   },
+                   [fptr](const auto &x, const auto &y) { return fptr(x, y); }},
+        "custom");
   });
 
   m.def("experimental_transform", [](py::object const &kernel,
@@ -121,12 +112,11 @@
                      py::gil_scoped_acquire acquire;
                      return py::cast<units::Unit>(kernel(x, y, z));
                    },
-                   [fptr](const auto &... args) { return fptr(args...); }});
+                   [fptr](const auto &... args) { return fptr(args...); }},
+        "custom");
   });
 }
 
-=======
->>>>>>> e4143fc7
 void init_operations(py::module &m) {
   bind_dot<Variable>(m);
 
@@ -153,10 +143,8 @@
     return std::tuple{dim.name(), py::slice(start, stop, 1)};
   });
 
-<<<<<<< HEAD
-  bind_experimental(m);
-=======
   m.def("where", &variable::where, py::arg("condition"), py::arg("x"),
         py::arg("y"), py::call_guard<py::gil_scoped_release>());
->>>>>>> e4143fc7
+
+  bind_experimental(m);
 }