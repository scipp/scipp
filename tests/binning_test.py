--- conflicted
+++ resolved
@@ -946,7 +946,6 @@
     assert_identical(grouped.bins.constituents['data'][1::2], expected)
 
 
-<<<<<<< HEAD
 def test_hist_edges_referencing_original_variable() -> None:
     table = sc.data.table_xyz(100)
     edges = sc.linspace('x', 0, 1, 11, unit='m')
@@ -975,7 +974,7 @@
     assert not sc.identical(binned.coords['x'], doubled_groups)
     groups *= 2
     assert_identical(binned.coords['x'], doubled_groups)
-=======
+
 @pytest.fixture
 def noncontiguous_var() -> sc.Variable:
     var = sc.linspace('x', 0, 1, 101, unit='m')[::2]
@@ -1022,5 +1021,4 @@
     assert not nonnontiguous_idx.values.data.contiguous
     assert contiguous_idx.values.data.contiguous
 
-    assert_identical(table.group(nonnontiguous_idx), table.group(contiguous_idx))
->>>>>>> 4bd5c4c1
+    assert_identical(table.group(nonnontiguous_idx), table.group(contiguous_idx))