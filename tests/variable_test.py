# SPDX-License-Identifier: BSD-3-Clause
# Copyright (c) 2022 Scipp contributors (https://github.com/scipp)
# @file
# @author Simon Heybrock
import os

import numpy as np
import pytest

import scipp as sc

from .common import assert_export


def make_variables():
    data = np.arange(1, 4, dtype=float)
    a = sc.Variable(dims=['x'], values=data)
    b = sc.Variable(dims=['x'], values=data)
    a_slice = a['x', :]
    b_slice = b['x', :]
    return a, b, a_slice, b_slice, data


def test_astype():
    var = sc.Variable(dims=['x'],
                      values=np.array([1, 2, 3, 4], dtype=np.int64),
                      unit='s')
    assert var.dtype == sc.DType.int64
    assert var.unit == sc.units.s

    for target_dtype in (sc.DType.float64, float, 'float64'):
        var_as_float = var.astype(target_dtype)
        assert var_as_float.dtype == sc.DType.float64
        assert var_as_float.unit == sc.units.s


def test_astype_bad_conversion():
    var = sc.Variable(dims=['x'], values=np.array([1, 2, 3, 4], dtype=np.int64))
    assert var.dtype == sc.DType.int64

    for target_dtype in (sc.DType.string, str, 'str'):
        with pytest.raises(sc.DTypeError):
            var.astype(target_dtype)


def test_astype_datetime():
    var = sc.arange('x', np.datetime64(1, 's'), np.datetime64(5, 's'))
    assert var.dtype == sc.DType.datetime64
    assert var.unit == sc.units.s

    for target_dtype in (sc.DType.datetime64, np.datetime64, 'datetime64',
                         'datetime64[s]'):
        same = var.astype(target_dtype)
        assert same.dtype == sc.DType.datetime64
        assert same.unit == sc.units.s


def test_astype_datetime_different_unit():
    var = sc.arange('x', np.datetime64(1, 's'), np.datetime64(5, 's'))
    assert var.unit == sc.units.s
    with pytest.raises(sc.UnitError):
        var.astype('datetime64[ms]')


def test_datetime_repr():
    # This test exists as windows time functions don't natively support times before
    # 1970-01-01, which has historically been overlooked and caused crashes.
    var = sc.datetimes(dims=["x"],
                       values=[
                           np.datetime64("1969-01-01T00:00:01", 's'),
                           np.datetime64("1970-01-01T00:00:01", 's')
                       ])

    if os.name == "nt":
        expected = "[(datetime before 1970, cannot format), 1970-01-01T00:00:01]"
    else:
        expected = "[1969-01-01T00:00:01, 1970-01-01T00:00:01]"

    assert repr(var).endswith(expected)


def test_operation_with_scalar_quantity():
    reference = sc.Variable(dims=['x'], values=np.arange(4.0) * 1.5)
    reference.unit = sc.units.kg

    var = sc.Variable(dims=['x'], values=np.arange(4.0))
    var *= sc.scalar(1.5, unit=sc.units.kg)
    assert sc.identical(reference, var)


def test_single_dim_access():
    var = sc.Variable(dims=['x'], values=[0.0])
    assert var.dim == 'x'
    assert isinstance(var.dim, str)
    assert var.sizes[var.dim] == 1


def test_0D_scalar_access():
    var = sc.Variable(dims=(), values=0.0)
    assert var.value == 0.0
    var.value = 1.2
    assert var.value == 1.2
    assert var.values.shape == ()
    assert var.values == 1.2


def test_0D_scalar_string():
    var = sc.scalar('a')
    assert var.value == 'a'
    var.value = 'b'
    assert sc.identical(var, sc.scalar('b'))


def test_1D_scalar_access_fail():
    var = sc.empty(dims=['x'], shape=(1, ))
    with pytest.raises(RuntimeError):
        assert var.value == 0.0
    with pytest.raises(RuntimeError):
        var.value = 1.2


def test_1D_access_shape_mismatch_fail():
    var = sc.empty(dims=['x'], shape=(2, ))
    with pytest.raises(RuntimeError):
        var.values = 1.2


def test_1D_access():
    var = sc.empty(dims=['x'], shape=(2, ))
    assert len(var.values) == 2
    assert var.values.shape == (2, )
    var.values[1] = 1.2
    assert var.values[1] == 1.2


def test_1D_set_from_list():
    var = sc.empty(dims=['x'], shape=(2, ))
    var.values = [1.0, 2.0]
    assert sc.identical(var, sc.Variable(dims=['x'], values=[1.0, 2.0]))


def test_1D_string():
    var = sc.Variable(dims=['x'], values=['a', 'b'])
    assert len(var.values) == 2
    assert var.values[0] == 'a'
    assert var.values[1] == 'b'
    var.values = ['c', 'd']
    assert sc.identical(var, sc.Variable(dims=['x'], values=['c', 'd']))


def test_1D_converting():
    var = sc.Variable(dims=['x'], values=[1, 2])
    var.values = [3.3, 4.6]
    # floats get truncated
    assert sc.identical(var, sc.Variable(dims=['x'], values=[3, 4]))


def test_1D_dataset():
    var = sc.empty(dims=['x'], shape=(2, ), dtype=sc.DType.Dataset)
    d1 = sc.Dataset(data={'a': 1.5 * sc.units.m})
    d2 = sc.Dataset(data={'a': 2.5 * sc.units.m})
    var.values = [d1, d2]
    assert sc.identical(var.values[0], d1)
    assert sc.identical(var.values[1], d2)


def test_1D_access_bad_shape_fail():
    var = sc.empty(dims=['x'], shape=(2, ))
    with pytest.raises(RuntimeError):
        var.values = np.arange(3)


def test_2D_access():
    var = sc.empty(dims=['x', 'y'], shape=(2, 3))
    assert var.values.shape == (2, 3)
    assert len(var.values) == 2
    assert len(var.values[0]) == 3
    var.values[1] = 1.2  # numpy assigns to all elements in "slice"
    var.values[1][2] = 2.2
    assert var.values[1][0] == 1.2
    assert var.values[1][1] == 1.2
    assert var.values[1][2] == 2.2


def test_2D_access_bad_shape_fail():
    var = sc.empty(dims=['x', 'y'], shape=(2, 3))
    with pytest.raises(RuntimeError):
        var.values = np.ones(shape=(3, 2))


def test_2D_access_variances():
    shape = (2, 3)
    var = sc.Variable(dims=['x', 'y'],
                      values=np.full(shape, 29.0),
                      variances=np.zeros(shape))
    assert var.values.shape == (2, 3)
    assert var.variances.shape == (2, 3)
    var.values[1] = 1.2
    assert np.array_equal(var.variances, np.zeros(shape=shape))
    var.variances = np.ones(shape=shape)
    assert np.array_equal(var.variances, np.ones(shape=shape))


def test_getitem_element():
    var = sc.arange('a', 0, 8).fold('a', {'x': 2, 'y': 4})
    for i in range(var.sizes['x']):
        assert sc.identical(var['x', i], sc.arange('y', 0 + i * 4, 4 + i * 4))
    for j in range(var.sizes['y']):
        assert sc.identical(var['y', j], sc.arange('x', 0 + j, 8 + j, 4))


def test_getitem_element_out_of_range():
    var = sc.arange('a', 0, 8).fold('a', {'x': 2, 'y': 4})
    with pytest.raises(IndexError):
        _ = var['x', 4]
    with pytest.raises(IndexError):
        _ = var['y', 5]


def test_getitem_range():
    var = sc.arange('a', 0, 8).fold('a', {'x': 2, 'y': 4})
    var_slice = var['x', 1:2]
    assert sc.identical(
        var_slice, sc.Variable(dims=['x', 'y'], values=np.arange(4, 8).reshape(1, 4)))


def test_setitem_broadcast():
    var = sc.Variable(dims=['x'], values=[1, 2, 3, 4], dtype=sc.DType.int64)
    var['x', 1:3] = sc.scalar(5, dtype=sc.DType.int64)
    assert sc.identical(
        var, sc.Variable(dims=['x'], values=[1, 5, 5, 4], dtype=sc.DType.int64))


def test_slicing():
    var = sc.Variable(dims=['x'], values=np.arange(0, 3))
    for slice_, expected in ((slice(0, 2), [0, 1]), (slice(-3,
                                                           -1), [0,
                                                                 1]), (slice(2,
                                                                             1), [])):
        var_slice = var[('x', slice_)]
        assert len(var_slice.values) == len(expected)
        assert np.array_equal(var_slice.values, np.array(expected))


def test_sizes():
    a = sc.scalar(1)
    assert a.sizes == {}
    a = sc.empty(dims=['x'], shape=[2])
    assert a.sizes == {'x': 2}
    a = sc.empty(dims=['y', 'z'], shape=[3, 4])
    assert a.sizes == {'y': 3, 'z': 4}


def test_dims():
    a = sc.scalar(1)
    assert a.dims == ()
    a = sc.empty(dims=['x'], shape=[2])
    assert a.dims == ('x', )
    a = sc.empty(dims=['y', 'z'], shape=[3, 4])
    assert a.dims == ('y', 'z')


def test_concat():
    assert_export(sc.concat,
                  [sc.Variable(dims=(), values=0.0),
                   sc.Variable(dims=(), values=0.0)], 'x')


<<<<<<< HEAD
def test_mean():
    assert_export(sc.mean, sc.arange('xx', 10), 'xx')


def test_mean_in_place():
    var = sc.scalar(0.0)
    assert_export(sc.mean, sc.arange('xx', 10), 'xx', out=var)


=======
>>>>>>> 5f287ee6
def test_values_variances():
    assert_export(sc.values, sc.Variable(dims=(), values=0.0, variances=0.0))
    assert_export(sc.variances, sc.Variable(dims=(), values=0.0, variances=0.0))


def test_variance_acess():
    v = sc.Variable(dims=(), values=0.0)
    assert v.variance is None
    assert v.variances is None


def test_set_variance():
    values = np.random.rand(2, 3)
    variances = np.random.rand(2, 3)
    var = sc.Variable(dims=['x', 'y'], values=values)
    expected = sc.Variable(dims=['x', 'y'], values=values, variances=variances)

    assert var.variances is None
    assert not sc.identical(var, expected)

    var.variances = variances

    assert var.variances is not None
    assert sc.identical(var, expected)


def test_copy_variance():
    values = np.random.rand(2, 3)
    variances = np.random.rand(2, 3)
    var = sc.Variable(dims=['x', 'y'], values=values)
    expected = sc.Variable(dims=['x', 'y'], values=values, variances=variances)

    assert var.variances is None
    assert not sc.identical(var, expected)

    var.variances = expected.variances

    assert var.variances is not None
    assert sc.identical(var, expected)


def test_remove_variance():
    values = np.random.rand(2, 3)
    variances = np.random.rand(2, 3)
    var = sc.Variable(dims=['x', 'y'], values=values, variances=variances)
    expected = sc.Variable(dims=['x', 'y'], values=values)
    assert var.variances is not None
    var.variances = None
    assert var.variances is None
    assert sc.identical(var, expected)


def test_set_variance_convert_dtype():
    values = np.random.rand(2, 3)
    variances = np.arange(6).reshape(2, 3)
    assert variances.dtype == int
    var = sc.Variable(dims=['x', 'y'], values=values)
    expected = sc.Variable(dims=['x', 'y'],
                           values=values,
                           variances=variances,
                           dtype=float)

    assert var.variances is None
    assert not sc.identical(var, expected)

    var.variances = variances

    assert var.variances is not None
    assert sc.identical(var, expected)


def test_sum_mean():
    var = sc.Variable(dims=['x'], values=np.arange(5, dtype=np.int64))
    assert sc.identical(sc.sum(var, 'x'), sc.scalar(10))
    var = sc.Variable(dims=['x'], values=np.arange(6, dtype=np.int64))
    assert sc.identical(sc.mean(var, 'x'), sc.scalar(2.5))


def test_rename_dims():
    values = np.arange(6).reshape(2, 3)
    xy = sc.Variable(dims=['x', 'y'], values=values)
    original = xy.copy()
    zy = sc.Variable(dims=['z', 'y'], values=values)
    assert sc.identical(xy.rename_dims({'x': 'z'}), zy)
    assert sc.identical(xy, original)


def test_rename():
    values = np.arange(6).reshape(2, 3)
    xy = sc.Variable(dims=['x', 'y'], values=values)
    original = xy.copy()
    zy = sc.Variable(dims=['z', 'y'], values=values)
    assert sc.identical(xy.rename({'x': 'z'}), zy)
    assert sc.identical(xy, original)


def test_rename_kwargs():
    values = np.arange(6).reshape(2, 3)
    xy = sc.Variable(dims=['x', 'y'], values=values)
    zy = sc.Variable(dims=['z', 'y'], values=values)
    assert sc.identical(xy.rename(x='z'), zy)


def test_rename_self_and_dims_dict_are_position_only():
    values = np.arange(6).reshape(2, 3)
    xy = sc.Variable(dims=['x', 'y'], values=values)
    zy = sc.Variable(dims=['z', 'y'], values=values)
    # `var` is a position-only arg, so it *can* be used as a keyword
    assert sc.identical(xy.rename(x='var').rename(var='z'), zy)
    # `dims_dict` is a position-only arg, so it *can* be used as a keyword
    assert sc.identical(xy.rename(x='dims_dict').rename(dims_dict='z'), zy)


def test_bool_variable_repr():
    a = sc.Variable(dims=['x'], values=np.array([False, True, True, False, True]))
    assert [expected in repr(a) for expected in ["True", "False", "..."]]


def test_variable_data_array_binary_ops():
    a = sc.DataArray(1.0 * sc.units.m)
    var = 1.0 * sc.units.m
    assert sc.identical(a / var, var / a)


def test_isnan():
    assert sc.identical(
        sc.isnan(sc.Variable(dims=['x'], values=np.array([1, 1, np.nan]))),
        sc.Variable(dims=['x'], values=[False, False, True]))


def test_isinf():
    assert sc.identical(
        sc.isinf(sc.Variable(dims=['x'], values=np.array([1, -np.inf, np.inf]))),
        sc.Variable(dims=['x'], values=[False, True, True]))


def test_isfinite():
    assert sc.identical(
        sc.isfinite(
            sc.Variable(dims=['x'], values=np.array([1, -np.inf, np.inf, np.nan]))),
        sc.Variable(dims=['x'], values=[True, False, False, False]))


def test_isposinf():
    assert sc.identical(
        sc.isposinf(sc.Variable(dims=['x'], values=np.array([1, -np.inf, np.inf]))),
        sc.Variable(dims=['x'], values=[False, False, True]))


def test_isneginf():
    assert sc.identical(
        sc.isneginf(sc.Variable(dims=['x'], values=np.array([1, -np.inf, np.inf]))),
        sc.Variable(dims=['x'], values=[False, True, False]))


def test_nan_to_num():
    a = sc.Variable(dims=['x'], values=np.array([1, np.nan]))
    replace = sc.scalar(0.0)
    b = sc.nan_to_num(a, nan=replace)
    expected = sc.Variable(dims=['x'], values=np.array([1, replace.value]))
    assert sc.identical(b, expected)


def test_nan_to_nan_with_pos_inf():
    a = sc.Variable(dims=['x'], values=np.array([1, np.inf]))
    replace = sc.scalar(0.0)
    b = sc.nan_to_num(a, posinf=replace)
    expected = sc.Variable(dims=['x'], values=np.array([1, replace.value]))
    assert sc.identical(b, expected)


def test_nan_to_nan_with_neg_inf():
    a = sc.Variable(dims=['x'], values=np.array([1, -np.inf]))
    replace = sc.scalar(0.0)
    b = sc.nan_to_num(a, neginf=replace)
    expected = sc.Variable(dims=['x'], values=np.array([1, replace.value]))
    assert sc.identical(b, expected)


def test_nan_to_nan_with_multiple_special_replacements():
    a = sc.Variable(dims=['x'], values=np.array([1, np.nan, np.inf, -np.inf]))
    replace_nan = sc.scalar(-1.0)
    replace_pos_inf = sc.scalar(-2.0)
    replace_neg_inf = sc.scalar(-3.0)
    b = sc.nan_to_num(a,
                      nan=replace_nan,
                      posinf=replace_pos_inf,
                      neginf=replace_neg_inf)

    expected = sc.Variable(
        dims=['x'],
        values=np.array(
            [1] +
            [repl.value for repl in [replace_nan, replace_pos_inf, replace_neg_inf]]))
    assert sc.identical(b, expected)


def test_nan_to_num_out():
    a = sc.Variable(dims=['x'], values=np.array([1, np.nan]))
    out = sc.Variable(dims=['x'], values=np.zeros(2))
    replace = sc.scalar(0.0)
    sc.nan_to_num(a, nan=replace, out=out)
    expected = sc.Variable(dims=['x'], values=np.array([1, replace.value]))
    assert sc.identical(out, expected)


def test_nan_to_num_out_with_multiple_special_replacements():
    a = sc.Variable(dims=['x'], values=np.array([1, np.inf, -np.inf, np.nan]))
    out = sc.Variable(dims=['x'], values=np.zeros(4))
    replace = sc.scalar(0.0)
    # just replace nans
    sc.nan_to_num(a, nan=replace, out=out)
    expected = sc.Variable(dims=['x'],
                           values=np.array([1, np.inf, -np.inf, replace.value]))
    assert sc.identical(out, expected)
    # replace neg inf
    sc.nan_to_num(out, neginf=replace, out=out)
    expected = sc.Variable(dims=['x'],
                           values=np.array([1, np.inf, replace.value, replace.value]))
    assert sc.identical(out, expected)
    # replace pos inf
    sc.nan_to_num(out, posinf=replace, out=out)
    expected = sc.Variable(dims=['x'], values=np.array([1] + [replace.value] * 3))
    assert sc.identical(out, expected)


def test_position():
    var = sc.Variable(dims=(), values=0.0)
    assert_export(sc.geometry.position, x=var, y=var, z=var)


def test_comparison():
    var = sc.Variable(dims=(), values=0.0)
    assert_export(sc.less, x=var, y=var)
    assert_export(sc.greater, x=var, y=var)
    assert_export(sc.greater_equal, x=var, y=var)
    assert_export(sc.less_equal, x=var, y=var)
    assert_export(sc.equal, x=var, y=var)
    assert_export(sc.not_equal, x=var, y=var)


def test_sort():
    var = sc.arange('xx', 10.0)
    assert_export(sc.sort, x=var, key='xx', order='ascending')
    assert_export(sc.issorted, x=var, dim='xx', order='ascending')
    assert_export(sc.allsorted, x=var, dim='xx', order='ascending')


@pytest.mark.parametrize('dtype', ['float64', 'float32', 'int64', 'int32'])
def test_islinspace_true(dtype):
    x = sc.Variable(dims=['x'], values=np.arange(5.), unit=sc.units.m, dtype=dtype)
    assert sc.islinspace(x, 'x').value
    assert sc.islinspace(x).value


@pytest.mark.parametrize('dtype', ['float64', 'float32', 'int64', 'int32'])
def test_islinspace_false(dtype):
    x = sc.Variable(dims=['x'], values=(1, 1.5, 4), unit=sc.units.m, dtype=dtype)
    assert not sc.islinspace(x, 'x').value
    assert not sc.islinspace(x).value


def test_to_int64_to_float64():
    # If unit conversion is done first followed by dtype conversion, this will be lossy.
    data = sc.array(dims=["x"], values=[1, 2, 3], dtype="int64", unit="m")

    assert sc.identical(
        data.to(unit="km", dtype="float64"),
        sc.array(dims=["x"], values=[0.001, 0.002, 0.003], dtype="float64", unit="km"))


def test_to_int64_to_float32():
    # If unit conversion is done first followed by dtype conversion, this will be lossy.
    data = sc.array(dims=["x"], values=[1, 2, 3], dtype="int64", unit="m")

    assert sc.identical(
        data.to(unit="km", dtype="float32"),
        sc.array(dims=["x"], values=[0.001, 0.002, 0.003], dtype="float32", unit="km"))


def test_to_float64_to_int64():
    # Will be lossy if dtype conversion done before unit conversion
    data = sc.array(dims=["x"], values=[0.001, 0.002, 0.003], dtype="float64", unit="m")

    assert sc.identical(
        data.to(unit="mm", dtype="int64"),
        sc.array(dims=["x"], values=[1, 2, 3], dtype="int64", unit="mm"))


def test_to_float32_to_int64():
    # Will be lossy if dtype conversion done before unit conversion
    data = sc.array(dims=["x"], values=[0.001, 0.002, 0.003], dtype="float32", unit="m")

    assert sc.identical(
        data.to(unit="mm", dtype="int64"),
        sc.array(dims=["x"], values=[1, 2, 3], dtype="int64", unit="mm"))


def test_to_int64_to_int32():
    # Will be lossy if dtype conversion done first
    data = sc.array(dims=["x"], values=[1000 * 2**30], dtype="int64", unit="m")

    assert sc.identical(data.to(unit="km", dtype="int32"),
                        sc.array(dims=["x"], values=[2**30], dtype="int32", unit="km"))


def test_to_int32_to_int64():
    # Will be lossy if unit conversion done first
    data = sc.array(dims=["x"], values=[2**30], dtype="int32", unit="m")

    assert sc.identical(
        data.to(unit="mm", dtype="int64"),
        sc.array(dims=["x"], values=[1000 * 2**30], dtype="int64", unit="mm"))


def test_to_without_unit():
    data = sc.array(dims=["x"], values=[1, 2, 3], dtype="int32", unit="m")

    assert sc.identical(data.to(dtype="int64"),
                        sc.array(dims=["x"], values=[1, 2, 3], dtype="int64", unit="m"))


def test_to_without_dtype():
    data = sc.array(dims=["x"], values=[1, 2, 3], dtype="int64", unit="m")

    assert sc.identical(
        data.to(unit="mm"),
        sc.array(dims=["x"], values=[1000, 2000, 3000], dtype="int64", unit="mm"))


def test_to_without_any_arguments():
    data = sc.array(dims=["x"], values=[1, 2, 3], dtype="int64", unit="m")

    with pytest.raises(ValueError):
        data.to()


def test_setting_float_unit_property_to_default_gives_dimensionless():
    var = sc.scalar(1.2, unit='m')
    var.unit = sc.units.default_unit
    assert var.unit == sc.units.one


def test_setting_string_unit_property_to_default_gives_none():
    var = sc.scalar('abc', unit='m')
    var.unit = sc.units.default_unit
    assert var.unit is None<|MERGE_RESOLUTION|>--- conflicted
+++ resolved
@@ -266,18 +266,6 @@
                    sc.Variable(dims=(), values=0.0)], 'x')
 
 
-<<<<<<< HEAD
-def test_mean():
-    assert_export(sc.mean, sc.arange('xx', 10), 'xx')
-
-
-def test_mean_in_place():
-    var = sc.scalar(0.0)
-    assert_export(sc.mean, sc.arange('xx', 10), 'xx', out=var)
-
-
-=======
->>>>>>> 5f287ee6
 def test_values_variances():
     assert_export(sc.values, sc.Variable(dims=(), values=0.0, variances=0.0))
     assert_export(sc.variances, sc.Variable(dims=(), values=0.0, variances=0.0))
