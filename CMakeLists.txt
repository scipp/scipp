--- conflicted
+++ resolved
@@ -190,13 +190,10 @@
     $<$<COMPILE_LANGUAGE:CXX>:-Woverloaded-virtual>
     $<$<COMPILE_LANGUAGE:CXX>:-fno-operator-names>
   )
-<<<<<<< HEAD
 else()
   add_compile_options(
     $<$<COMPILE_LANGUAGE:CXX>:/W4> $<$<COMPILE_LANGUAGE:CXX>:/bigobj>
   )
-endif(NOT WIN32)
-=======
 endif()
 
 option(CPPCHECK "Enable running cppcheck during compilation if found." OFF)
@@ -216,8 +213,6 @@
     "--cppcheck-build-dir=${CMAKE_BINARY_DIR}/cppcheck"
   )
 endif()
-
->>>>>>> 3d94c1c9
 # This is currently causing to many warnings, reenable when appropriate.
 # add_compile_options ( -Wconversion )
 
