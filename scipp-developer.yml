# This is used for incremental CI builds and local development.
# All dependencies should be installed here (i.e. the union of build, run, test and documentation build dependencies).
# See https://scipp.github.io/developer/dependencies.html

name: scipp-developer

channels:
  - conda-forge

dependencies:
  # Build
  - ninja
  - tbb-devel
  - conan
  - cmake
  - pip
<<<<<<< HEAD
  - scipp::scippbuildtools
=======
  - gxx_linux-64 11.1.*
>>>>>>> 0b2d855d

  # Run
  - appdirs
  - ipympl
  - ipywidgets
  - matplotlib-base
  - numpy >=1.15.3
  - python
  - python-configuration
  - pythreejs
  - pyyaml
  - tbb

  # Test
  - h5py
  - pytest
  - python-graphviz
  - xarray  # For testing xarray <-> scipp conversion
  - pandas  # For testing pandas <-> scipp conversion
  - scipy

  # Formatting & static analysis
  - pre-commit
  - yapf
  - flake8

  # Docs
  - pandoc
  - sphinx
  - sphinx_rtd_theme
  - nbsphinx
  - docutils=0.16 # see https://github.com/spatialaudio/nbsphinx/issues/549<|MERGE_RESOLUTION|>--- conflicted
+++ resolved
@@ -14,11 +14,8 @@
   - conan
   - cmake
   - pip
-<<<<<<< HEAD
   - scipp::scippbuildtools
-=======
   - gxx_linux-64 11.1.*
->>>>>>> 0b2d855d
 
   # Run
   - appdirs
