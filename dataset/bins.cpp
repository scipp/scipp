--- conflicted
+++ resolved
@@ -242,23 +242,6 @@
   return combine<T>(var0, var1);
 }
 
-<<<<<<< HEAD
-template <class T> void reserve_impl(Variable &var, const Variable &shape) {
-  // TODO this only reserves in the bins, but assumes buffer has enough space
-  auto &&[indices, dim, buffer] = var.constituents<T>();
-  static_cast<void>(dim);
-  static_cast<void>(buffer);
-  variable::transform_in_place(
-      indices, shape,
-      overloaded{
-          core::element::arg_list<std::tuple<scipp::index_pair, scipp::index>>,
-          core::keep_unit,
-          [](auto &begin_end, auto &size) { begin_end.second += size; }},
-      "reserve_impl");
-}
-
-=======
->>>>>>> bf80c7bd
 } // namespace
 
 Variable concatenate(const Variable &var0, const Variable &var1) {
