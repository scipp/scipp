// SPDX-License-Identifier: BSD-3-Clause
// Copyright (c) 2021 Scipp contributors (https://github.com/scipp)
/// @file
/// @author Simon Heybrock
#pragma once

#include <string>
#include <string_view>

#include "scipp/dataset/map_view.h"
#include "scipp/variable/variable.h"

namespace scipp::dataset {

/// Policies for attribute propagation in operations with data arrays or
/// dataset.
enum class AttrPolicy { Keep, Drop };

/// Data array, a variable with coordinates, masks, and attributes.
class SCIPP_DATASET_EXPORT DataArray {
public:
  DataArray() = default;
  DataArray(const DataArray &other, AttrPolicy attrPolicy);
  DataArray(const DataArray &other);
  DataArray(DataArray &&other) = default;

  DataArray(Variable data, Coords coords, Masks masks, Attrs attrs,
            std::string_view name = "");
  explicit DataArray(Variable data, typename Coords::holder_type coords = {},
                     typename Masks::holder_type masks = {},
                     typename Attrs::holder_type attrs = {},
                     std::string_view name = "");

  DataArray &operator=(const DataArray &other);
  DataArray &operator=(DataArray &&other);

  bool is_valid() const noexcept { return m_data && m_data->is_valid(); }

  const std::string &name() const;
  void setName(std::string_view name);

  const Coords &coords() const { return *m_coords; }
  // TODO either ensure Dict does not allow changing sizes, or return by value
  // here
  Coords &coords() { return *m_coords; }

  const Masks &masks() const { return *m_masks; }
  Masks &masks() { return *m_masks; }

  const Attrs &attrs() const { return *m_attrs; }
  Attrs &attrs() { return *m_attrs; }

  Coords meta() const;

<<<<<<< HEAD
  [[nodiscard]] Dimensions dims() const { return m_data->dims(); }
  [[nodiscard]] Dim dim() const { return m_data->dim(); }
  [[nodiscard]] scipp::index ndim() const { return m_data->ndim(); }
  [[nodiscard]] DType dtype() const { return m_data->dtype(); }
  [[nodiscard]] units::Unit unit() const { return m_data->unit(); }
=======
  Dimensions dims() const { return m_data->dims(); }
  scipp::index ndim() const { return m_data->ndim(); }
  std::span<const scipp::index> strides() const { return m_data->strides(); }
  DType dtype() const { return m_data->dtype(); }
  units::Unit unit() const { return m_data->unit(); }
>>>>>>> a66f4a03

  void setUnit(const units::Unit unit) { m_data->setUnit(unit); }

  /// Return true if the data array contains data variances.
  bool hasVariances() const { return m_data->hasVariances(); }

  /// Return untyped const view for data (values and optional variances).
  const Variable &data() const { return *m_data; }
  /// Return untyped view for data (values and optional variances).
  Variable data() { return *m_data; }

  /// Return typed const view for data values.
  template <class T> auto values() const {
    return std::as_const(*m_data).values<T>();
  }
  /// Return typed view for data values.
  template <class T> auto values() { return m_data->values<T>(); }

  /// Return typed const view for data variances.
  template <class T> auto variances() const {
    return std::as_const(*m_data).variances<T>();
  }
  /// Return typed view for data variances.
  template <class T> auto variances() { return m_data->variances<T>(); }

  void rename(Dim from, Dim to);

  void setData(const Variable &data);

  DataArray slice(const Slice &s) const;
  void validateSlice(const Slice &s, const DataArray &array) const;
  [[maybe_unused]] DataArray &setSlice(const Slice &s, const DataArray &array);
  [[maybe_unused]] DataArray &setSlice(const Slice &s, const Variable &var);

  DataArray view() const;
  DataArray view_with_coords(const Coords &coords, const std::string &name,
                             const bool readonly) const;

  [[nodiscard]] DataArray as_const() const;

  bool is_readonly() const noexcept;

private:
  // Declared friend so gtest recognizes it
  friend SCIPP_DATASET_EXPORT std::ostream &operator<<(std::ostream &,
                                                       const DataArray &);
  std::string m_name;
  std::shared_ptr<Variable> m_data;
  std::shared_ptr<Coords> m_coords;
  std::shared_ptr<Masks> m_masks;
  std::shared_ptr<Attrs> m_attrs;
  bool m_readonly{false};
};

SCIPP_DATASET_EXPORT bool operator==(const DataArray &a, const DataArray &b);
SCIPP_DATASET_EXPORT bool operator!=(const DataArray &a, const DataArray &b);

[[nodiscard]] SCIPP_DATASET_EXPORT DataArray
copy(const DataArray &array, AttrPolicy attrPolicy = AttrPolicy::Keep);

} // namespace scipp::dataset

namespace scipp {
using dataset::DataArray;
} // namespace scipp<|MERGE_RESOLUTION|>--- conflicted
+++ resolved
@@ -52,19 +52,12 @@
 
   Coords meta() const;
 
-<<<<<<< HEAD
   [[nodiscard]] Dimensions dims() const { return m_data->dims(); }
   [[nodiscard]] Dim dim() const { return m_data->dim(); }
   [[nodiscard]] scipp::index ndim() const { return m_data->ndim(); }
+  [[nodiscard]] std::span<const scipp::index> strides() const { return m_data->strides(); }
   [[nodiscard]] DType dtype() const { return m_data->dtype(); }
   [[nodiscard]] units::Unit unit() const { return m_data->unit(); }
-=======
-  Dimensions dims() const { return m_data->dims(); }
-  scipp::index ndim() const { return m_data->ndim(); }
-  std::span<const scipp::index> strides() const { return m_data->strides(); }
-  DType dtype() const { return m_data->dtype(); }
-  units::Unit unit() const { return m_data->unit(); }
->>>>>>> a66f4a03
 
   void setUnit(const units::Unit unit) { m_data->setUnit(unit); }
 
