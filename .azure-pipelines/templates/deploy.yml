parameters:
- name: release
  type: boolean
  default: False
- name: documentation_artefact_path
  type: string
  default: '$(Build.StagingDirectory)/documentation'
- name: documentation_repo_path
  type: string
  default: '$(Build.StagingDirectory)/git'
- name: image
  type: string
  default: ''
- name: label
  type: string
  default: 'test'
- name: package_list
  type: object
  default: []

stages:
  - stage: 'deploy'
    displayName: 'Deployment'

    jobs:
      - job: 'deploy_docs_and_packages'
        displayName: 'Deploy docs and packages'
        pool:
          vmImage: ${{ parameters.image }}
        variables:
          - group: tokens
        steps:
          - bash: |
              echo "##vso[task.prependpath]$CONDA/bin"
              echo "##vso[task.setvariable variable=conda_dir]$CONDA"
            displayName: 'Configure Conda'
          - bash: |
              set -ex
              conda --version
              conda install -c conda-forge --yes anaconda-client=1.5.5
              conda config --set always_yes yes --set changeps1 no
            displayName: 'Install anaconda-client'
          - ${{ each package in parameters.package_list }}:
            - task: DownloadBuildArtifacts@0
              inputs:
                buildType: 'current'
                specificBuildWithTriggering: true
                downloadType: 'single'
                artifactName: ${{ package.Key }}
                downloadPath: '$(Build.StagingDirectory)/packages'
              displayName: 'Retrieve built conda package'
            - bash: |
                anaconda -t '$ANACONDA_TOKEN' upload --user scipp --label ${{ parameters.label }} '$(Build.StagingDirectory)/packages/${{ package.Key }}/'scipp-*.tar.bz2
              env:
                ANACONDA_TOKEN: $(anaconda_token_secret)
              displayName: 'Deploy ${{ package.Key }}'

          # - task: DownloadBuildArtifacts@0
          #   inputs:
          #     buildType: 'current'
          #     specificBuildWithTriggering: true
          #     downloadType: 'single'
          #     artifactName: 'documentation'
          #     downloadPath: '$(Build.StagingDirectory)'
          #   displayName: 'Retrieve built documentation'
          # - task: InstallSSHKey@0
          #   inputs:
          #     knownHostsEntry: '|1|RUYRgOQOM1Elf2P4avx8YNBvtI8=|QKQU0rsDA0sdvfZeayvuQ3l7XjE= ssh-rsa AAAAB3NzaC1yc2EAAAABIwAAAQEAq2A7hRGmdnm9tUDbO9IDSwBK6TbQa+PXYPCPy6rbTrTtw7PHkccKrpp0yVhp5HdEIcKr6pLlVDBfOLX9QUsyCOV0wzfjIJNlGEYsdlLJizHhbn2mUjvSAHQqZETYP81eFzLQNnPHt4EVVUh7VfDESU84KezmD5QlWpXLmvU31/yMf+Se8xhHTvKSCZIFImWwoG6mbUoWf9nzpIoaSjB+weqqUUmpaaasXVal72J+UX2B+2RPW3RcT0eOzQgqlJL3RKrTJvdsjE3JEAvGq3lGHSZXy28G3skua2SmVi/w4yCE6gbODqnTWlg7+wC604ydGXA8VJiS5ap43JXiUFFAaQ=='
          #     sshPublicKey: 'ssh-rsa AAAAB3NzaC1yc2EAAAADAQABAAACAQD1k29WMh5uvP5TRihav1ilNbm3Z/KXvoBA9q3YmNkSKFOubvb/y+Tc2S6vqVWxpUDC0CWFyFdUp+WUGy9Cx2aQ0DzmJWUoXJz5woS48e2o/091HpSyvSfYXikBVpTpxJFOYB4lCDclsz4jG1HfuHlf763ajp0EBoTeJspT2kiIdXD47nSpHt/vl47PxwVLgTPVYT1fbwBXwmPNldupph0PkP+fV3uw+DJkXzIR5Uo+3iJu7wrZTKx4W4E4r1bInHjLd4/XP/MbaX0ds47Il27yACZSdrSBZg2Q4E8nVkZUO1VA1sWrcpI39V4Zh7e+Ab9MeUtLa6hR5pSp54Eg0HxnHwDkKpyQsCApueUw7FJ9vZiIKZRqRRhK6mEpQQ+jl+a5pyPH8/20un7C20FUu5CqUFOrY1gncsoyiYevsLumCRu7Nh99oFbAQzxydiNbtpXXsDA6ZWO5BLLA+rvftoQqFPjvnM7nrArg3ATYyZXlK904OmUwWcAs5BPJlG8Rv1c/wrJzAW0RsZqanNmvsgOVrHTLUHhDTxKmWBzQwAomOqOddx86scCU0Bqr3UPRhf8deSIajIa30wADbVRLrwkp0BHBdY5lukzhwc3swBIfu4aiikIHe+Mj99oh17F5X5za7Iyu2+Gv5oSf7gZR43bzSz0dW6XTfcCrRR9H6OHXew=='
          #     sshKeySecureFile: 'gh_pages_deploy_key'
          #   displayName: 'Add GitHub Pages deploy key'
          # - bash: |
          #     set -ex
          #     # Publishing documentation involves a Git commit, this sets the identity for that commit
          #     git config --global user.name 'The Great Documentation Generation Entity'
          #     git config --global user.email 'nobody@localhost'
          #   displayName: 'Git config'
          # - bash: |
          #     set -ex
          #     git clone git@github.com:scipp/scipp.github.io ${{ parameters.documentation_repo_path }}
          #   displayName: 'Clone documentation repository'
          # - bash: |
          #     set -ex
          #     cd ${{ parameters.documentation_repo_path }}
          #     # Stage removal of everything
          #     git rm -rf .
          #     git status
          #     # Unstage deletion of and recover "release" directory
          #     git reset -- release || true
          #     git checkout -- release || true
          #     git status
          #   displayName: 'Remove old documentation, keeping releases'
          # - bash: |
          #     set -ex
          #     cd ${{ parameters.documentation_repo_path }}
          #     # The .nojekyll file is used to turn off GitHub Pages building
          #     touch .nojekyll
          #     rsync -av "${{ documentation_artefact_path }}/" .
          #     git add .
          #     git status
          #   displayName: 'Copy new documentation'
          # - bash: |
          #     set -ex
          #     release_docs_dir="release/$(git describe --tags)"
          #     cd ${{ parameters.documentation_repo_path }}
          #     mkdir -p "$release_docs_dir"
          #     rsync -av "${{ documentation_artefact_path }}/" "$release_docs_dir"
          #     git add .
          #     git status
          #   condition: and(succeeded(), ${{ parameters.release }})
          #   displayName: 'Copy new documentation for release'
          # - bash: |
          #     set -ex
          #     cd ${{ parameters.documentation_repo_path }}
          #     # Amend last commit to keep repository size down
          #     git commit --amend --date="$(date)" --message='Auto commit from CI'
          #     git status
          #     git push --force-with-lease
          #     git status
          #   displayName: 'Push to GitHub Pages'
<<<<<<< HEAD
          
=======
          - bash: |
              echo "##vso[task.prependpath]$CONDA/bin"
              echo "##vso[task.setvariable variable=conda_dir]$CONDA"
            displayName: 'Configure Conda'
          - bash: |
              set -ex
              conda --version
              conda install -c conda-forge --yes anaconda-client=1.5.1
              conda config --set always_yes yes --set changeps1 no
            displayName: 'Install anaconda-client'
          - ${{ each package in parameters.package_list }}:
            - task: DownloadBuildArtifacts@0
              inputs:
                buildType: 'current'
                specificBuildWithTriggering: true
                downloadType: 'single'
                artifactName: ${{ package.Key }}
                downloadPath: '$(Build.StagingDirectory)/packages'
              displayName: 'Retrieve built conda package'
            - bash: |
                anaconda -t '$ANACONDA_TOKEN' upload --user scipp --label ${{ parameters.label }} '$(Build.StagingDirectory)/packages/${{ package.Key }}/'scipp-*.tar.bz2
              env:
                ANACONDA_TOKEN: $(anaconda_token_secret)
              displayName: 'Deploy ${{ package.Key }}'
>>>>>>> bc1800a9
<|MERGE_RESOLUTION|>--- conflicted
+++ resolved
@@ -37,7 +37,7 @@
           - bash: |
               set -ex
               conda --version
-              conda install -c conda-forge --yes anaconda-client=1.5.5
+              conda install -c conda-forge --yes anaconda-client
               conda config --set always_yes yes --set changeps1 no
             displayName: 'Install anaconda-client'
           - ${{ each package in parameters.package_list }}:
@@ -117,32 +117,4 @@
           #     git status
           #     git push --force-with-lease
           #     git status
-          #   displayName: 'Push to GitHub Pages'
-<<<<<<< HEAD
-          
-=======
-          - bash: |
-              echo "##vso[task.prependpath]$CONDA/bin"
-              echo "##vso[task.setvariable variable=conda_dir]$CONDA"
-            displayName: 'Configure Conda'
-          - bash: |
-              set -ex
-              conda --version
-              conda install -c conda-forge --yes anaconda-client=1.5.1
-              conda config --set always_yes yes --set changeps1 no
-            displayName: 'Install anaconda-client'
-          - ${{ each package in parameters.package_list }}:
-            - task: DownloadBuildArtifacts@0
-              inputs:
-                buildType: 'current'
-                specificBuildWithTriggering: true
-                downloadType: 'single'
-                artifactName: ${{ package.Key }}
-                downloadPath: '$(Build.StagingDirectory)/packages'
-              displayName: 'Retrieve built conda package'
-            - bash: |
-                anaconda -t '$ANACONDA_TOKEN' upload --user scipp --label ${{ parameters.label }} '$(Build.StagingDirectory)/packages/${{ package.Key }}/'scipp-*.tar.bz2
-              env:
-                ANACONDA_TOKEN: $(anaconda_token_secret)
-              displayName: 'Deploy ${{ package.Key }}'
->>>>>>> bc1800a9
+          #   displayName: 'Push to GitHub Pages'