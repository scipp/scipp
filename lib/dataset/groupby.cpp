--- conflicted
+++ resolved
@@ -435,38 +435,4 @@
 template class GroupBy<DataArray>;
 template class GroupBy<Dataset>;
 
-<<<<<<< HEAD
-=======
-constexpr auto slice_by_value = [](const auto &x, const Dim dim,
-                                   const auto &key) {
-  const auto size = x.dims()[dim];
-  const auto &coord = x.meta()[dim];
-  for (scipp::index i = 0; i < size; ++i)
-    if (coord.slice({dim, i}) == key)
-      return x.slice({dim, i});
-  throw std::runtime_error("Given key not found in coord.");
-};
-
-/// Similar to numpy.choose, but choose based on *values* in `key`.
-///
-/// Chooses slices of `choices` along `dim`, based on values of dimension-coord
-/// for `dim`.
-DataArray choose(const Variable &key, const DataArray &choices, const Dim dim) {
-  const auto grouping = call_groupby(key, key, dim);
-  const Dim target_dim = key.dims().inner();
-  auto out = resize(choices, dim, key.dims()[target_dim]);
-  out = out.rename_dims({{dim, target_dim}});
-  out.coords().set(dim, key); // not target_dim
-  for (scipp::index group = 0; group < grouping.size(); ++group) {
-    const auto value = grouping.key().slice({dim, group});
-    const auto &choice = slice_by_value(choices, dim, value);
-    for (const auto &slice : grouping.groups()[group]) {
-      auto out_ = out.slice(slice);
-      copy(broadcast(choice.data(), out_.dims()), out_.data());
-    }
-  }
-  return out;
-}
-
->>>>>>> 2557669e
 } // namespace scipp::dataset