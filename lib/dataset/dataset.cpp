--- conflicted
+++ resolved
@@ -215,22 +215,12 @@
 }
 
 /// Rename dimension `from` to `to`.
-<<<<<<< HEAD
-void Dataset::rename(const Dim from, const Dim to) {
-  if ((from != to) && m_coords.sizes().contains(to))
-    throw except::DimensionError("Duplicate dimension.");
-  m_coords.rename(from, to);
-  for (auto &&[_, val] : m_data)
-    if (val.dims().contains(from))
-      val.rename(from, to);
-=======
 Dataset
 Dataset::rename_dims(const std::vector<std::pair<Dim, Dim>> &names) const {
   Dataset out({}, m_coords.rename_dims(names));
   for (const auto &[name, da] : m_data)
     out.setData(name, da.rename_dims(names, false));
   return out;
->>>>>>> 2557669e
 }
 
 /// Return true if the datasets have identical content.
