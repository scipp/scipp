# ~~~
# SPDX-License-Identifier: BSD-3-Clause
# Copyright (c) 2023 Scipp contributors (https://github.com/scipp)
# ~~~
function(scipp_install_component)
  set(options INSTALL_GENERATED NO_EXPORT_HEADER)
  set(oneValueArgs TARGET)
  cmake_parse_arguments(
    PARSE_ARGV 0 SCIPP_INSTALL_COMPONENT "${options}" "${oneValueArgs}" ""
  )
  if(SANITIZERS)
    add_sanitizers(${SCIPP_INSTALL_COMPONENT_TARGET})
  endif()
  if(DYNAMIC_LIB)
<<<<<<< HEAD
    # Build list of directories for runtime dependencies (Windows DLLs)
    set(RUNTIME_DEP_DIRECTORIES)
    if(DEFINED TBB_RUNTIME_DIR)
      list(APPEND RUNTIME_DEP_DIRECTORIES "${TBB_RUNTIME_DIR}"
           "${TBB_RUNTIME_DIR}/bin" "${TBB_RUNTIME_DIR}/lib"
      )
    endif()
    # Legacy paths for backward compatibility
    if(EXISTS "${CMAKE_BINARY_DIR}/lib/onetbb")
      list(APPEND RUNTIME_DEP_DIRECTORIES "${CMAKE_BINARY_DIR}/lib/onetbb/lib"
           "${CMAKE_BINARY_DIR}/lib/onetbb/bin"
      )
    endif()
    if(RUNTIME_DEP_DIRECTORIES)
      message(
        STATUS
          "Runtime dependency directories for ${SCIPP_INSTALL_COMPONENT_TARGET}: ${RUNTIME_DEP_DIRECTORIES}"
      )
    endif()

    install(
      TARGETS ${SCIPP_INSTALL_COMPONENT_TARGET}
      EXPORT ${EXPORT_NAME}
      RUNTIME_DEPENDENCIES
      PRE_INCLUDE_REGEXES
      ${CONAN_RUNTIME_DEPENDENCIES}
      PRE_EXCLUDE_REGEXES
      ".*"
      # Required for Windows. Other platforms search rpath
      DIRECTORIES
      ${RUNTIME_DEP_DIRECTORIES}
      RUNTIME DESTINATION ${PYTHONDIR}
      ARCHIVE DESTINATION ${ARCHIVEDIR}
      FRAMEWORK DESTINATION ${ARCHIVEDIR}
    )
=======
    if(WIN32)
      install(
        TARGETS ${SCIPP_INSTALL_COMPONENT_TARGET}
        EXPORT ${EXPORT_NAME}
        RUNTIME_DEPENDENCIES
        PRE_INCLUDE_REGEXES
        ${CONAN_RUNTIME_DEPENDENCIES}
        PRE_EXCLUDE_REGEXES
        ".*"
        # Required for Windows. Other platforms search rpath
        DIRECTORIES
        ${CMAKE_BINARY_DIR}/lib/onetbb/lib
        ${CMAKE_BINARY_DIR}/lib/onetbb/bin
        RUNTIME DESTINATION ${PYTHONDIR}
        ARCHIVE DESTINATION ${ARCHIVEDIR}
        FRAMEWORK DESTINATION ${ARCHIVEDIR}
      )
    else()
      install(TARGETS ${SCIPP_INSTALL_COMPONENT_TARGET} EXPORT ${EXPORT_NAME})
    endif()
>>>>>>> 1cb25f7e
    if(NOT SKBUILD)
      install(DIRECTORY include/ DESTINATION ${INCLUDEDIR})
      if(${SCIPP_INSTALL_COMPONENT_INSTALL_GENERATED})
        install(DIRECTORY ${CMAKE_CURRENT_BINARY_DIR}/include/
                DESTINATION ${INCLUDEDIR}
        )
      endif()
      if(NOT ${SCIPP_INSTALL_COMPONENT_NO_EXPORT_HEADER})
        install(
          FILES
            ${CMAKE_CURRENT_BINARY_DIR}/${SCIPP_INSTALL_COMPONENT_TARGET}_export.h
          DESTINATION ${INCLUDEDIR}
        )
      endif()
    endif()
  endif(DYNAMIC_LIB)
endfunction()

# Conda build does not create a dist-info folder like setuptools / scikit-build.
# This function creates a minimal dist-info to satisfy
# https://packaging.python.org/en/latest/specifications/recording-installed-packages/
# There is no need to call this function when building with setuptools.
function(scipp_write_dist_info)
  set(oneValueArgs VERSION)
  cmake_parse_arguments(
    PARSE_ARGV 0 SCIPP_WRITE_DIST_INFO "" "${oneValueArgs}" ""
  )

  set(dist_info_dir ${CMAKE_CURRENT_BINARY_DIR}/dist-info)
  if(DEFINED ENV{SP_DIR}) # conda build
    set(target_dist_info_dir
        "$ENV{SP_DIR}/scipp-${SCIPP_WRITE_DIST_INFO_VERSION}.dist-info"
    )
  else() # fallback, this function should not really be called in this case
    set(target_dist_info_dir
        "${CMAKE_INSTALL_PREFIX}/scipp-${SCIPP_WRITE_DIST_INFO_VERSION}.dist-info"
    )
  endif()
  message(STATUS "Writing dist-info during build to ${dist_info_dir}")
  message(STATUS "dist-info will be installed to ${target_dist_info_dir}")

  set(metadata_file ${dist_info_dir}/METADATA)
  file(
    WRITE ${metadata_file}
    "Metadata-Version: 2.4
Name: ${PROJECT_NAME}
Version: ${SCIPP_WRITE_DIST_INFO_VERSION}
License-Expression: Bsd-3-Clause
License-File: LICENSE
"
  )
  install(FILES "${metadata_file}" DESTINATION "${target_dist_info_dir}")

  install(FILES "${CMAKE_SOURCE_DIR}/LICENSE"
          DESTINATION "${target_dist_info_dir}/licenses"
  )
endfunction()<|MERGE_RESOLUTION|>--- conflicted
+++ resolved
@@ -12,7 +12,6 @@
     add_sanitizers(${SCIPP_INSTALL_COMPONENT_TARGET})
   endif()
   if(DYNAMIC_LIB)
-<<<<<<< HEAD
     # Build list of directories for runtime dependencies (Windows DLLs)
     set(RUNTIME_DEP_DIRECTORIES)
     if(DEFINED TBB_RUNTIME_DIR)
@@ -32,23 +31,6 @@
           "Runtime dependency directories for ${SCIPP_INSTALL_COMPONENT_TARGET}: ${RUNTIME_DEP_DIRECTORIES}"
       )
     endif()
-
-    install(
-      TARGETS ${SCIPP_INSTALL_COMPONENT_TARGET}
-      EXPORT ${EXPORT_NAME}
-      RUNTIME_DEPENDENCIES
-      PRE_INCLUDE_REGEXES
-      ${CONAN_RUNTIME_DEPENDENCIES}
-      PRE_EXCLUDE_REGEXES
-      ".*"
-      # Required for Windows. Other platforms search rpath
-      DIRECTORIES
-      ${RUNTIME_DEP_DIRECTORIES}
-      RUNTIME DESTINATION ${PYTHONDIR}
-      ARCHIVE DESTINATION ${ARCHIVEDIR}
-      FRAMEWORK DESTINATION ${ARCHIVEDIR}
-    )
-=======
     if(WIN32)
       install(
         TARGETS ${SCIPP_INSTALL_COMPONENT_TARGET}
@@ -60,8 +42,7 @@
         ".*"
         # Required for Windows. Other platforms search rpath
         DIRECTORIES
-        ${CMAKE_BINARY_DIR}/lib/onetbb/lib
-        ${CMAKE_BINARY_DIR}/lib/onetbb/bin
+        ${RUNTIME_DEP_DIRECTORIES}
         RUNTIME DESTINATION ${PYTHONDIR}
         ARCHIVE DESTINATION ${ARCHIVEDIR}
         FRAMEWORK DESTINATION ${ARCHIVEDIR}
@@ -69,7 +50,6 @@
     else()
       install(TARGETS ${SCIPP_INSTALL_COMPONENT_TARGET} EXPORT ${EXPORT_NAME})
     endif()
->>>>>>> 1cb25f7e
     if(NOT SKBUILD)
       install(DIRECTORY include/ DESTINATION ${INCLUDEDIR})
       if(${SCIPP_INSTALL_COMPONENT_INSTALL_GENERATED})
