--- conflicted
+++ resolved
@@ -40,7 +40,7 @@
     boost/1.86.0
     eigen/3.4.0
     gtest/1.11.0
-    LLNL-Units/0.9.1
+    LLNL-Units/0.12.1
     pybind11/2.13.5
     onetbb/2021.12.0
     OPTIONS
@@ -58,7 +58,7 @@
 else()
   conan_cmake_configure(
     REQUIRES
-    LLNL-Units/0.9.1
+    LLNL-Units/0.12.1
     OPTIONS
     LLNL-Units:shared=False
     LLNL-Units:fPIC=True
@@ -69,31 +69,6 @@
   )
 endif()
 
-<<<<<<< HEAD
-conan_cmake_configure(
-  REQUIRES
-  ${CONAN_BENCHMARK}
-  boost/1.86.0
-  eigen/3.4.0
-  gtest/1.11.0
-  LLNL-Units/0.12.1
-  pybind11/2.13.5
-  ${CONAN_ONETBB}
-  OPTIONS
-  benchmark:shared=False
-  boost:header_only=True
-  gtest:shared=False
-  LLNL-Units:shared=False
-  LLNL-Units:fPIC=True
-  LLNL-Units:base_type=uint64_t
-  LLNL-Units:namespace=llnl::units
-  GENERATORS
-  cmake_find_package_multi
-  ${CONAN_DEPLOY}
-)
-
-=======
->>>>>>> 8360cafe
 conan_cmake_autodetect(conan_settings)
 if(DEFINED CMAKE_OSX_ARCHITECTURES)
   if("${CMAKE_OSX_ARCHITECTURES}" STREQUAL "arm64")
