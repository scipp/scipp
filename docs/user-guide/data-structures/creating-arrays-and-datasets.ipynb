{
 "cells": [
  {
   "cell_type": "markdown",
   "metadata": {},
   "source": [
    "# Creating Arrays and Datasets\n",
    "\n",
    "There are several ways to create data structures in Scipp.\n",
    "`scipp.Variable` is particularly diverse.\n",
    "\n",
    "The examples on this page only show some representative creation functions and only the most commonly used arguments.\n",
    "See the linked reference pages for complete lists of functions and arguments.\n",
    "\n",
    "## Variable\n",
    "\n",
    "[Variables](../../generated/classes/scipp.Variable.rst) can be created using any of the dedicated [creation functions](../../reference/creation-functions.rst#creation-functions).\n",
    "These fall into several categories as described by the following subsections.\n",
    "\n",
    "### From Python Sequences or NumPy Arrays\n",
    "\n",
    "#### Arrays: N-D Variables\n",
    "\n",
    "Variables can be constructed from any Python object that can be used to create a NumPy array or NumPy arrays directly.\n",
    "See [NumPy array creation](https://numpy.org/doc/stable/user/basics.creation.html) for details.\n",
    "Given such an object, an array variable can be created using [scipp.array](../../generated/functions/scipp.array.rst) (not to be confused with [data arrays](../../generated/classes/scipp.DataArray.rst)!)"
   ]
  },
  {
   "cell_type": "code",
   "execution_count": null,
   "metadata": {},
   "outputs": [],
   "source": [
    "import scipp as sc\n",
    "v1d = sc.array(dims=['x'], values=[1, 2, 3, 4])\n",
    "v2d = sc.array(dims=['x', 'y'], values=[[1, 2], [3, 4]])\n",
    "v3d = sc.array(dims=['x', 'y', 'z'], values=[[[1, 2], [3, 4]],\n",
    "                                             [[5, 6], [7, 8]]])"
   ]
  },
  {
   "cell_type": "markdown",
   "metadata": {},
   "source": [
    "Alternatively, passing a NumPy array:"
   ]
  },
  {
   "cell_type": "code",
   "execution_count": null,
   "metadata": {},
   "outputs": [],
   "source": [
    "import numpy as np\n",
    "a = np.array([[1, 2], [3, 4]])\n",
    "v = sc.array(dims=['x', 'y'], values=a)"
   ]
  },
  {
   "cell_type": "markdown",
   "metadata": {},
   "source": [
    "Note that *both* the NumPy array and Python lists are copied into the Scipp variable which leads to some additional time and memory costs.\n",
    "See [Filling with a Value](#Filling-with-a-Value) for ways of creating variables without this overhead.\n",
    "\n",
    "The `dtype` of the variable is deduced automatically in the above cases.\n",
    "The unit is set to `scipp.units.dimensionless` if the `dtype` is a numeric type (e.g. integer, floating point) or `None` otherwise (e.g. strings).\n",
    "This applies to all creation functions, not just `scipp.array`."
   ]
  },
  {
   "cell_type": "code",
   "execution_count": null,
   "metadata": {},
   "outputs": [],
   "source": [
    "v"
   ]
  },
  {
   "cell_type": "markdown",
   "metadata": {},
   "source": [
    "The `dtype` can be overridden with the `dtype` argument (see [Data types](../../reference/dtype.rst)):"
   ]
  },
  {
   "cell_type": "code",
   "execution_count": null,
   "metadata": {},
   "outputs": [],
   "source": [
    "sc.array(dims=['x', 'y'], values=[[1, 2], [3, 4]], dtype='float64')"
   ]
  },
  {
   "cell_type": "markdown",
   "metadata": {},
   "source": [
    "The unit can and almost always should be set manually (see [unit](../../reference/units.rst)):"
   ]
  },
  {
   "cell_type": "code",
   "execution_count": null,
   "metadata": {},
   "outputs": [],
   "source": [
    "sc.array(dims=['x', 'y'], values=[[1, 2], [3, 4]], unit='m')"
   ]
  },
  {
   "cell_type": "markdown",
   "metadata": {},
   "source": [
    "Variances can be added using the `variances` keyword:"
   ]
  },
  {
   "cell_type": "code",
   "execution_count": null,
   "metadata": {},
   "outputs": [],
   "source": [
    "sc.array(dims=['x', 'y'], values=[[1.0, 2.0], [3.0, 4.0]],\n",
    "         variances=[[0.1, 0.2], [0.3, 0.4]])"
   ]
  },
  {
   "cell_type": "markdown",
   "metadata": {},
   "source": [
    "<div class=\"alert alert-info\">\n",
    "\n",
    "**Note:**\n",
    "\n",
    "`scipp.array` takes *variances* as an input.\n",
    "If your input stores standard deviations, make sure to square them: `sc.array(..., variances=stddevs**2)`.\n",
    "\n",
    "Note further that the output in Jupyter notebooks shows standard deviations (`σ`).\n",
    "And converting variables to a plain string (`str(var)` or `print(var)`) shows variances.\n",
    "\n",
    "All of this also applies to all other creation functions.\n",
    "\n",
    "</div>\n",
    "\n",
    "#### Scalars: 0-D Variables\n",
    "\n",
    "Scalars are variables with no dimensions.\n",
    "See [0-D variables (scalars)](data-structures.ipynb#0-D-variables-(scalars)) for a more detailed definition.\n",
    "They can be constructed using, among other functions, [scipp.scalar](../../generated/functions/scipp.scalar.rst):"
   ]
  },
  {
   "cell_type": "code",
   "execution_count": null,
   "metadata": {},
   "outputs": [],
   "source": [
    "sc.scalar(3.41)"
   ]
  },
  {
   "cell_type": "markdown",
   "metadata": {},
   "source": [
    "`scipp.scalar` will always produce a scalar variable, even when passed a sequence like a list:"
   ]
  },
  {
   "cell_type": "code",
   "execution_count": null,
   "metadata": {},
   "outputs": [],
   "source": [
    "sc.scalar([3.41])"
   ]
  },
  {
   "cell_type": "markdown",
   "metadata": {},
   "source": [
    "In this case, it stores the Python list as-is in a Scipp variable.\n",
    "\n",
    "Multiplying or dividing a value by a unit also produces a scalar variable:"
   ]
  },
  {
   "cell_type": "code",
   "execution_count": null,
   "metadata": {},
   "outputs": [],
   "source": [
    "4.2 * sc.Unit('m')"
   ]
  },
  {
   "cell_type": "code",
   "execution_count": null,
   "metadata": {},
   "outputs": [],
   "source": [
    "4.2 / sc.Unit('m')"
   ]
  },
  {
   "cell_type": "markdown",
   "metadata": {},
   "source": [
    "### Generating Values\n",
    "\n",
    "#### Range-Like Variables\n",
    "\n",
    "1D ranges and similar sequences can be created directly in Scipp.\n",
    "[scipp.linspace](../../generated/functions/scipp.linspace.rst) creates arrays with regularly spaced values with a given number of elements.\n",
    "For example (click the stacked disks icon to see all values):"
   ]
  },
  {
   "cell_type": "code",
   "execution_count": null,
   "metadata": {},
   "outputs": [],
   "source": [
    "sc.linspace('x', start=-2, stop=5, num=6, unit='s')"
   ]
  },
  {
   "cell_type": "markdown",
   "metadata": {},
   "source": [
    "[scipp.arange](../../generated/functions/scipp.arange.rst) similarly creates arrays but with a given step size:"
   ]
  },
  {
   "cell_type": "code",
   "execution_count": null,
   "metadata": {},
   "outputs": [],
   "source": [
    "sc.arange('x', start=-2, stop=5, step=1.2, unit='K')"
   ]
  },
  {
   "cell_type": "markdown",
   "metadata": {},
   "source": [
    "`arange` does not include the stop value but `linspace` does by default.\n",
    "Please note that the caveats described in [NumPy's documentation](https://numpy.org/doc/stable/user/basics.creation.html#d-array-creation-functions) apply to Scipp as well.\n",
    "\n",
    "All range-like functions currently use NumPy to generate values and thus incur the same costs from copying as `scipp.array`.\n",
    "\n",
    "#### Filling with a Value\n",
    "\n",
    "There are a number opf functions to create N-D arrays with a fixed value, e.g. [scipp.zeros](../../generated/functions/scipp.zeros.rst) and [scipp.full](../../generated/functions/scipp.full.rst).\n",
    "`scipp.zeros` creates a variable of any number of dimensions filled with zeros:"
   ]
  },
  {
   "cell_type": "code",
   "execution_count": null,
   "metadata": {},
   "outputs": [],
   "source": [
    "sc.zeros(dims=['x', 'y'], shape=[3, 4])"
   ]
  },
  {
   "cell_type": "markdown",
   "metadata": {},
   "source": [
    "And `scipp.full` creates a variable filled with a given value:"
   ]
  },
  {
   "cell_type": "code",
   "execution_count": null,
   "metadata": {},
   "outputs": [],
   "source": [
    "sc.full(dims=['x', 'y'], shape=[3, 4], value=1.23)"
   ]
  },
  {
   "cell_type": "markdown",
   "metadata": {},
   "source": [
    "Every filling function has a corresponding function with a `_like` postfix, for instance [scipp.zeros_like](../../generated/functions/scipp.zeros_like.rst).\n",
    "These create a new variable (or data array) based on another variable (or data array):"
   ]
  },
  {
   "cell_type": "code",
   "execution_count": null,
   "metadata": {},
   "outputs": [],
   "source": [
    "v = sc.array(dims=['x', 'y'], values=[[1, 2], [3, 4]], unit='m')\n",
    "sc.zeros_like(v)"
   ]
  },
  {
   "cell_type": "markdown",
   "metadata": {},
   "source": [
    "\n",
    "### Special DTypes\n",
    "\n",
    "Scipp has a number of `dtypes` that require some conversion when creating variables.\n",
    "Notably [scipp.datetimes](../../generated/functions/scipp.datetimes.rst), [scipp.vectors](../../generated/functions/scipp.vectors.rst), and their scalar counterparts [scipp.datetime](../../generated/functions/scipp.datetime.rst), [scipp.vector](../../generated/functions/scipp.vector.rst).\n",
    "As well as types for spatial transformations in [scipp.spatial](../../generated/modules/scipp.spatial.rst).\n",
    "While variables of all of these dtypes can be constructed using `scipp.array` and `scipp.scalar`, the specialized functions offer more convenience and document their intent better.\n",
    "\n",
    "`scipp.datetimes` constructs an array of date-time-points.\n",
    "It can be called either with strings in ISO 8601 format:"
   ]
  },
  {
   "cell_type": "code",
   "execution_count": null,
   "metadata": {},
   "outputs": [],
   "source": [
    "sc.datetimes(dims=['time'], values=['2021-01-10T01:23:45',\n",
    "                                    '2021-01-11T23:45:01'])"
   ]
  },
  {
   "cell_type": "markdown",
   "metadata": {},
   "source": [
    "Or with integers which encode the number of time units elapsed since the Unix epoc.\n",
    "See also [scipp.epoch](../../generated/functions/scipp.epoch.rst)."
   ]
  },
  {
   "cell_type": "code",
   "execution_count": null,
   "metadata": {},
   "outputs": [],
   "source": [
    "sc.datetimes(dims=['time'], values=[0, 1610288175], unit='s')"
   ]
  },
  {
   "cell_type": "markdown",
   "metadata": {},
   "source": [
    "Note that the unit is mandatory in the second case.\n",
    "\n",
    "It is also possible to create a range of datetimes:"
   ]
  },
  {
   "cell_type": "code",
   "execution_count": null,
   "metadata": {},
   "outputs": [],
   "source": [
    "sc.arange('time', '2022-08-04T14:00:00', '2022-08-04T14:04:00',\n",
    "          step=30 * sc.Unit('s'), dtype='datetime64')"
   ]
  },
  {
   "cell_type": "markdown",
   "metadata": {},
   "source": [
    "The current time according to the system clock can be accessed using"
   ]
  },
  {
   "cell_type": "code",
   "execution_count": null,
   "metadata": {},
   "outputs": [],
   "source": [
    "sc.datetime('now', unit='ms')"
   ]
  },
  {
   "cell_type": "markdown",
   "metadata": {},
   "source": [
    "Scipp stores date times relative to the Unix epoch which is available via a shorthand:"
   ]
  },
  {
   "cell_type": "code",
   "execution_count": null,
   "metadata": {},
   "outputs": [],
   "source": [
    "sc.epoch(unit='s')"
   ]
  },
  {
   "cell_type": "markdown",
   "metadata": {},
   "source": [
    "`scipp.vectors` creates an array of 3-vectors.\n",
    "It does so by converting a sequence or array with a length of 3 in its inner dimension:"
   ]
  },
  {
   "cell_type": "code",
   "execution_count": null,
   "metadata": {},
   "outputs": [],
   "source": [
    "sc.vectors(dims=['position'], values=[[1, 2, 3], [4, 5, 6]], unit='m')"
   ]
  },
  {
   "cell_type": "markdown",
   "metadata": {},
   "source": [
    "## Data Arrays\n",
    "\n",
    "There is essentially only one way to construct [data arrays](../../generated/classes/scipp.DataArray.rst), namely its initializer:"
   ]
  },
  {
   "cell_type": "code",
   "execution_count": null,
   "metadata": {},
   "outputs": [],
   "source": [
    "x = sc.linspace('x', start=1.5, stop=3.0, num=4, unit='m')\n",
    "a = sc.scalar('an attribute')\n",
    "m = sc.array(dims=['x'], values=[True, False, True, False])\n",
    "data = x ** 2\n",
    "sc.DataArray(data, coords={'x': x}, attrs={'a': a}, masks={'m': m})"
   ]
  },
  {
   "cell_type": "markdown",
   "metadata": {},
   "source": [
    "`coords`, `attrs`, and `masks` are optional but the `data` must always be given.\n",
    "Note how the creation functions for `scipp.Variable` can be used to make the individual pieces of a data array.\n",
    "These variables are not copied into the data array.\n",
    "Rather, the data array contains a reference to the same underlying piece of memory.\n",
    "See [Ownership mechanism and readonly flags](../../reference/ownership-mechanism-and-readonly-flags.rst) for details.\n",
    "\n",
    "## Dataset\n",
    "\n",
    "[Datasets](../../generated/classes/scipp.Dataset.rst) are constructed by combining multiple data arrays or variables.\n",
    "For instance, using the previously defined variables:"
   ]
  },
  {
   "cell_type": "code",
   "execution_count": null,
   "metadata": {},
   "outputs": [],
   "source": [
    "sc.Dataset({'data1': data, 'data2': -data}, coords={'x': x})"
   ]
  },
  {
   "cell_type": "markdown",
   "metadata": {},
   "source": [
    "Or from data arrays:"
   ]
  },
  {
   "cell_type": "code",
   "execution_count": null,
   "metadata": {},
   "outputs": [],
   "source": [
    "da1 = sc.DataArray(data, coords={'x': x}, attrs={'a': a}, masks={'m': m})\n",
    "da2 = sc.DataArray(-data, coords={'x': x})\n",
    "sc.Dataset({'data1': da1, 'data2': da2})"
   ]
  },
  {
   "cell_type": "markdown",
   "metadata": {},
   "source": [
    "## Any Data Structure\n",
    "\n",
    "Any of `scipp.Variable`, `scipp.DataArray`, and `scipp.Dataset` and be created using the methods described in the following subsections.\n",
    "\n",
<<<<<<< HEAD
    "### From Files\n",
    "\n",
    "Scipp has a custom file format based on HDF5 which can store data structures.\n",
    "See [Reading and Writing Files](../reading-and-writing-files.rst) for details.\n",
    "In short, `scipp.io.load_hdf5` loads whatever Scipp object is stored in a given file.\n",
    "For demonstration purposes, we use a `BytesIO` object here. But the same code can be used by passing a string as a file name to `save_hdf5` and `load_hdf5`."
   ]
  },
  {
   "cell_type": "code",
   "execution_count": null,
   "metadata": {},
   "outputs": [],
   "source": [
    "from io import BytesIO\n",
    "buffer = BytesIO()\n",
    "v = sc.arange('x', start=1.0, stop=5.0, step=1.0, unit='s')\n",
    "v.save_hdf5(buffer)\n",
    "sc.io.load_hdf5(buffer)"
   ]
  },
  {
   "cell_type": "markdown",
   "metadata": {},
   "source": [
    "### From Other Libraries\n",
    "\n",
    "Scipp's data structures can be converted to and from certain other structures using the functions in the [compat](../../generated/modules/scipp.compat.rst) module.\n",
    "For example, `scipp.compat.from_pandas` can convert a Pandas dataframe into a Scipp dataset:"
   ]
  },
  {
   "cell_type": "markdown",
   "metadata": {},
   "source": [
    "`coords`, `attrs`, and `masks` are optional but the `data` must always be given.\n",
    "Note how the creation functions for `scipp.Variable` can be used to make the individual pieces of a data array.\n",
    "\n",
    "## Dataset\n",
    "\n",
    "[Datasets](../../generated/classes/scipp.Dataset.rst) are constructed by combining multiple data arrays or variables.\n",
    "For instance, using the previously defined variables:"
   ]
  },
  {
   "cell_type": "code",
   "execution_count": null,
   "metadata": {
    "jupyter": {
     "outputs_hidden": false
    }
   },
   "outputs": [],
   "source": [
    "sc.Dataset({'data1': data, 'data2': -data}, coords={'x': x})"
   ]
  },
  {
   "cell_type": "markdown",
   "metadata": {},
   "source": [
    "Or from data arrays:"
   ]
  },
  {
   "cell_type": "code",
   "execution_count": null,
   "metadata": {
    "jupyter": {
     "outputs_hidden": false
    }
   },
   "outputs": [],
   "source": [
    "da1 = sc.DataArray(data, coords={'x': x}, attrs={'a': a}, masks={'m': m})\n",
    "da2 = sc.DataArray(-data, coords={'x': x})\n",
    "sc.Dataset({'data1': da1, 'data2': da2})"
   ]
  },
  {
   "cell_type": "markdown",
   "metadata": {},
   "source": [
    "## Any Data Structure\n",
    "\n",
    "Any of `scipp.Variable`, `scipp.DataArray`, and `scipp.Dataset` and be created using the methods described in the following subsections.\n",
    "\n",
=======
>>>>>>> adec01de
    "### From Scipp HDF5 Files\n",
    "\n",
    "Scipp has a custom file format based on HDF5 which can store data structures.\n",
    "See [Reading and Writing Files](../reading-and-writing-files.rst) for details.\n",
    "In short, `scipp.io.load_hdf5` loads whatever Scipp object is stored in a given file.\n",
    "For demonstration purposes, we use a `BytesIO` object here. But the same code can be used by passing a string as a file name to `save_hdf5` and `load_hdf5`."
   ]
  },
  {
   "cell_type": "code",
   "execution_count": null,
   "metadata": {
    "jupyter": {
     "outputs_hidden": false
    }
   },
   "outputs": [],
   "source": [
    "from io import BytesIO\n",
    "buffer = BytesIO()\n",
    "v = sc.arange('x', start=1.0, stop=5.0, step=1.0, unit='s')\n",
    "v.save_hdf5(buffer)\n",
    "sc.io.load_hdf5(buffer)"
   ]
  },
  {
   "cell_type": "markdown",
   "metadata": {},
   "source": [
    "### From Other Libraries\n",
    "\n",
    "Scipp's data structures can be converted to and from certain other structures using the functions in the [compat](../../generated/modules/scipp.compat.rst) module.\n",
    "For example, `scipp.compat.from_pandas` can convert a Pandas dataframe into a Scipp dataset:"
   ]
  },
  {
   "cell_type": "code",
   "execution_count": null,
   "metadata": {
    "jupyter": {
     "outputs_hidden": false
    }
   },
   "outputs": [],
   "source": [
    "import pandas as pd\n",
    "df = pd.DataFrame({'x': 10*np.arange(5), 'y': np.linspace(0.1, 0.5, 5)})\n",
    "df"
   ]
  },
  {
   "cell_type": "code",
   "execution_count": null,
   "metadata": {
    "jupyter": {
     "outputs_hidden": false
    },
    "tags": []
   },
   "outputs": [],
   "source": [
    "sc.compat.from_pandas(df)"
   ]
  },
  {
   "cell_type": "markdown",
   "metadata": {},
   "source": [
    "### From NeXus Files\n",
    "\n",
    "[NeXus](https://www.nexusformat.org/) is an HDF5-based file format neutron, x-ray, and muon science.\n",
    "[Scippnexus](https://scipp.github.io/scippnexus/) is a package that allows loading NeXus files into Scipp objects with a simple h5py-like interface.\n",
    "For example, the following code loads the first detector bank into a data array:\n",
    "```python\n",
    "import scippnexus as snx\n",
    "with snx.File(filename) as f:\n",
    "    da = f['entry/bank0'][...]\n",
    "```\n",
    "See the documentation of Scippnexus linked above for more information."
   ]
  }
 ],
 "metadata": {
  "kernelspec": {
   "display_name": "Python 3 (ipykernel)",
   "language": "python",
   "name": "python3"
  },
  "language_info": {
   "codemirror_mode": {
    "name": "ipython",
    "version": 3
   },
   "file_extension": ".py",
   "mimetype": "text/x-python",
   "name": "python",
   "nbconvert_exporter": "python",
   "pygments_lexer": "ipython3",
   "version": "3.9.15"
  }
 },
 "nbformat": 4,
 "nbformat_minor": 4
}<|MERGE_RESOLUTION|>--- conflicted
+++ resolved
@@ -484,96 +484,6 @@
     "\n",
     "Any of `scipp.Variable`, `scipp.DataArray`, and `scipp.Dataset` and be created using the methods described in the following subsections.\n",
     "\n",
-<<<<<<< HEAD
-    "### From Files\n",
-    "\n",
-    "Scipp has a custom file format based on HDF5 which can store data structures.\n",
-    "See [Reading and Writing Files](../reading-and-writing-files.rst) for details.\n",
-    "In short, `scipp.io.load_hdf5` loads whatever Scipp object is stored in a given file.\n",
-    "For demonstration purposes, we use a `BytesIO` object here. But the same code can be used by passing a string as a file name to `save_hdf5` and `load_hdf5`."
-   ]
-  },
-  {
-   "cell_type": "code",
-   "execution_count": null,
-   "metadata": {},
-   "outputs": [],
-   "source": [
-    "from io import BytesIO\n",
-    "buffer = BytesIO()\n",
-    "v = sc.arange('x', start=1.0, stop=5.0, step=1.0, unit='s')\n",
-    "v.save_hdf5(buffer)\n",
-    "sc.io.load_hdf5(buffer)"
-   ]
-  },
-  {
-   "cell_type": "markdown",
-   "metadata": {},
-   "source": [
-    "### From Other Libraries\n",
-    "\n",
-    "Scipp's data structures can be converted to and from certain other structures using the functions in the [compat](../../generated/modules/scipp.compat.rst) module.\n",
-    "For example, `scipp.compat.from_pandas` can convert a Pandas dataframe into a Scipp dataset:"
-   ]
-  },
-  {
-   "cell_type": "markdown",
-   "metadata": {},
-   "source": [
-    "`coords`, `attrs`, and `masks` are optional but the `data` must always be given.\n",
-    "Note how the creation functions for `scipp.Variable` can be used to make the individual pieces of a data array.\n",
-    "\n",
-    "## Dataset\n",
-    "\n",
-    "[Datasets](../../generated/classes/scipp.Dataset.rst) are constructed by combining multiple data arrays or variables.\n",
-    "For instance, using the previously defined variables:"
-   ]
-  },
-  {
-   "cell_type": "code",
-   "execution_count": null,
-   "metadata": {
-    "jupyter": {
-     "outputs_hidden": false
-    }
-   },
-   "outputs": [],
-   "source": [
-    "sc.Dataset({'data1': data, 'data2': -data}, coords={'x': x})"
-   ]
-  },
-  {
-   "cell_type": "markdown",
-   "metadata": {},
-   "source": [
-    "Or from data arrays:"
-   ]
-  },
-  {
-   "cell_type": "code",
-   "execution_count": null,
-   "metadata": {
-    "jupyter": {
-     "outputs_hidden": false
-    }
-   },
-   "outputs": [],
-   "source": [
-    "da1 = sc.DataArray(data, coords={'x': x}, attrs={'a': a}, masks={'m': m})\n",
-    "da2 = sc.DataArray(-data, coords={'x': x})\n",
-    "sc.Dataset({'data1': da1, 'data2': da2})"
-   ]
-  },
-  {
-   "cell_type": "markdown",
-   "metadata": {},
-   "source": [
-    "## Any Data Structure\n",
-    "\n",
-    "Any of `scipp.Variable`, `scipp.DataArray`, and `scipp.Dataset` and be created using the methods described in the following subsections.\n",
-    "\n",
-=======
->>>>>>> adec01de
     "### From Scipp HDF5 Files\n",
     "\n",
     "Scipp has a custom file format based on HDF5 which can store data structures.\n",
