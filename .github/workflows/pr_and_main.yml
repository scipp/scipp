name: CI

on:
  push:
    branches:
      - main
  pull_request:

concurrency:
  group: ${{ github.workflow }}-${{ github.ref == 'refs/heads/main' && github.run_number || github.ref }}
  cancel-in-progress: true  # cancel jobs from previous push

jobs:
  formatting:
    runs-on: ubuntu-latest

    steps:
      - uses: actions/checkout@v2
        with:
          ref: ${{ github.head_ref }}
      # Run this before any other commands so that git diff does not pick up formatting changes.
      - run: |
          find . -type f -not -path '.git/*' -exec sed -ri "s/[0-9]{4} (Scipp contributors)/$(date +%Y) \1/g" {} +
          git diff --exit-code
      - run: sudo apt-get install --yes clang-format-10
      - run: find lib -type f -regex '.*\.\(cpp\|h\|tcc\)' -exec clang-format-10 -i {} +
      - run: pip install cmake_format==0.6.9 flake8 nb-clean==2.1.0 yapf==0.30.0
      - run: find . -type f -name CMakeLists.txt -or -name '*.cmake' -not -path "./lib/.tbb/*" | xargs cmake-format -i
      - run: find . -type f -regex '.*\.ipynb' | xargs nb-clean clean --remove-empty-cells --preserve-cell-metadata
      - run: yapf --recursive --in-place .
      - run: flake8 .
      - uses: stefanzweifel/git-auto-commit-action@v4
        with:
          commit_message: Apply automatic formatting

  build_and_test:
    needs: formatting
    name: build and test ${{ matrix.os }}, py${{ matrix.python-version }}
    runs-on: ${{ matrix.os }}
    defaults:
      run:
        shell: bash -l {0}  # required for conda env
    env:
      PYTHONPATH: ${{ github.workspace }}/install
    strategy:
      fail-fast: false
      matrix:
        os: ["ubuntu-latest", "macos-latest", "windows-latest"]
        python-version: ["3.8"]
        include:
        - os: ubuntu-latest
          cmake-preset: ci-linux
        - os: macos-latest
          cmake-preset: ci-macos
        - os: windows-latest
          cmake-preset: ci-windows

    steps:
      - uses: actions/checkout@v2
        with:
          submodules: true
          fetch-depth: 0  # history required so cmake can determine version
          ref: ${{ github.head_ref }}
      
      - uses: ilammy/msvc-dev-cmd@v1  # Required to set up MSVC dev environment for Ninja builds.

<<<<<<< HEAD
      - name: ccache
        if: ${{ !contains(matrix.os, 'windows') }}
        uses: hendrikmuhs/ccache-action@9abc88f1e5416ef236a67b736bb781d6b134a6ea
        with:
          key: ${{ matrix.os }}

=======
>>>>>>> 3d821c1e
      - run: python tools/metatoenv.py --dir=conda --env-file=buildenv.yml --channels=conda-forge --merge-with=developer-extra.yml

      - name: Setup Mambaforge and dev env
        uses: conda-incubator/setup-miniconda@v2
        with:
          miniforge-version: latest
          miniforge-variant: Mambaforge
          python-version: ${{ matrix.python-version }}
          environment-file: buildenv.yml
          activate-environment: buildenv
          auto-activate-base: false

      - run: echo "$CONDA/envs/buildenv/Library/bin" >> $GITHUB_PATH
        if: ${{ contains(matrix.os, 'windows-latest') }}

      - name: ccache
        uses: hendrikmuhs/ccache-action@v1.2.1
        with:
          key: ${{ matrix.os }}

      - run: cmake --preset ${{ matrix.cmake-preset }}
      - run: cmake --build --preset build
      - run: ctest --preset test
      - run: python -m pytest -v tests

      - run: |
          pip install sphinx-autodoc-typehints>=1.17.0
          cmake --build --preset docs
        if: ${{ contains(matrix.os, 'ubuntu') }}

      - uses: actions/upload-artifact@v2
        if: ${{ contains(matrix.os, 'ubuntu') }}
        with:
          name: DocumentationHTML
          path: build/html/<|MERGE_RESOLUTION|>--- conflicted
+++ resolved
@@ -64,15 +64,6 @@
       
       - uses: ilammy/msvc-dev-cmd@v1  # Required to set up MSVC dev environment for Ninja builds.
 
-<<<<<<< HEAD
-      - name: ccache
-        if: ${{ !contains(matrix.os, 'windows') }}
-        uses: hendrikmuhs/ccache-action@9abc88f1e5416ef236a67b736bb781d6b134a6ea
-        with:
-          key: ${{ matrix.os }}
-
-=======
->>>>>>> 3d821c1e
       - run: python tools/metatoenv.py --dir=conda --env-file=buildenv.yml --channels=conda-forge --merge-with=developer-extra.yml
 
       - name: Setup Mambaforge and dev env
