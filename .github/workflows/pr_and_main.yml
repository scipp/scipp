--- conflicted
+++ resolved
@@ -45,13 +45,8 @@
     strategy:
       fail-fast: false
       matrix:
-<<<<<<< HEAD
         os: ["windows-latest"]
-        python-version: ["3.7"]
-=======
-        os: ["ubuntu-latest", "macos-latest", "windows-latest"]
         python-version: ["3.8"]
->>>>>>> a26469c0
         include:
         - os: ubuntu-latest
           cmake-preset: ci-linux
@@ -67,17 +62,8 @@
           fetch-depth: 0  # history required so cmake can determine version
           ref: ${{ github.head_ref }}
 
-<<<<<<< HEAD
-=======
-      - name: ccache
-        if: ${{ !contains(matrix.os, 'windows') }}
-        uses: hendrikmuhs/ccache-action@9abc88f1e5416ef236a67b736bb781d6b134a6ea
-        with:
-          key: ${{ matrix.os }}
-
       - run: python tools/metatoenv.py --dir=conda --env-file=buildenv.yml --channels=conda-forge
 
->>>>>>> a26469c0
       - name: Setup Mambaforge and dev env
         uses: conda-incubator/setup-miniconda@v2
         with:
