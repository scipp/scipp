--- conflicted
+++ resolved
@@ -11,12 +11,9 @@
 from collections.abc import MutableMapping
 from typing import Any, Callable, Iterable, NoReturn, Union, overload
 
-<<<<<<< HEAD
+import numpy as np
+
 from .. import _binding
-=======
-import numpy as np
-
->>>>>>> b3640030
 from ..typing import ScippIndex
 from .cpp_classes import DataArray, Dataset, DimensionError, Variable
 
