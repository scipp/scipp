--- conflicted
+++ resolved
@@ -504,26 +504,7 @@
             return out
 
 
-<<<<<<< HEAD
-class GroupbyBins:
-    """Proxy for operations on bins of a groupby object."""
-
-    def __init__(self, obj):
-        self._obj = obj
-
-    def concat(self, dim):
-        warnings.warn(
-            "groupby(...).bins.concat(dim) is deprecated. Use `group` or `bin` instead",
-            UserWarning,
-            stacklevel=2,
-        )
-        return self._obj.concat(dim)
-
-
 def _bins(obj) -> Bins | None:
-=======
-def _bins(obj):
->>>>>>> 6248f610
     """
     Returns helper :py:class:`scipp.Bins` allowing bin-wise operations
     to be performed or `None` if not binned data.
@@ -540,13 +521,6 @@
         raise ValueError("Cannot set bins with a new object")
 
 
-<<<<<<< HEAD
-def _groupby_bins(obj) -> GroupbyBins:
-    return GroupbyBins(obj)
-
-
-=======
->>>>>>> 6248f610
 def bins(
     *,
     data: VariableLike,
