# SPDX-License-Identifier: BSD-3-Clause
# Copyright (c) 2023 Scipp contributors (https://github.com/scipp)
# @author Matthew Andrew
# ruff: noqa: E501

from __future__ import annotations

import warnings
from collections.abc import Iterable, Sequence
from contextlib import contextmanager
from typing import Any, TypeVar

import numpy as _np
from numpy.typing import ArrayLike

from .._scipp import core as _cpp
from ..typing import DTypeLike
from ..units import default_unit
from ._sizes import _parse_dims_shape_sizes
from .cpp_classes import DType, Unit, Variable

NumberOrVar = TypeVar('NumberOrVar', int | float, Variable)


def scalar(
    value: Any,
    *,
    variance: Any = None,
    unit: Unit | str | None = default_unit,
    dtype: DTypeLike | None = None,
) -> Variable:
    """Constructs a zero dimensional :class:`Variable` with a unit and optional
    variance.

    Parameters
    ----------
    value:
        Initial value.
    variance:
        Optional, initial variance.
    unit:
        Optional, unit.
    dtype: scipp.typing.DTypeLike
        Optional, type of underlying data. By default,
        the dtype is inferred from the `value` argument.
        Cannot be specified for value types of
        Dataset or DataArray.

    Returns
    -------
    :
        A scalar (zero-dimensional) Variable.

    See Also
    --------
    scipp.array, scipp.empty, scipp.index, scipp.ones, scipp.zeros

    Examples
    --------
    With deduced dtype and default unit:

      >>> sc.scalar(3.14)
      <scipp.Variable> ()    float64  [dimensionless]  3.14

      >>> sc.scalar('a string')
      <scipp.Variable> ()     string           <no unit>  "a string"

    Or specifying a unit and dtype:

      >>> sc.scalar(3.14, unit='m', dtype=int)
      <scipp.Variable> ()      int64              [m]  3

    Calling ``scalar`` with a list (or similar array-like object) will store that
    object in a scalar variable and *not* create an array variable:

      >>> sc.scalar([1, 2, 3])
      <scipp.Variable> ()   PyObject           <no unit>  [1, 2, 3]
    """
    return _cpp.Variable(
        dims=(), values=value, variances=variance, unit=unit, dtype=dtype
    )


def index(value: Any, *, dtype: DTypeLike | None = None) -> Variable:
    """Constructs a zero dimensional :class:`Variable` representing an index.

    This is equivalent to calling :py:func:`scipp.scalar` with unit=None.

    Parameters
    ----------
    value:
        Initial value.
    dtype: scipp.typing.DTypeLike
        Optional, type of underlying data. By default,
        the dtype is inferred from the `value` argument.

    Returns
    -------
    :
        A scalar (zero-dimensional) variable without unit.

    See Also
    --------
    scipp.scalar, scipp.array

    Examples
    --------

      >>> sc.index(123)
      <scipp.Variable> ()      int64           <no unit>  123
    """
    return scalar(value=value, dtype=dtype, unit=None)


def zeros(
    *,
    dims: Sequence[str] | None = None,
    shape: Sequence[int] | None = None,
    sizes: dict[str, int] | None = None,
    unit: Unit | str | None = default_unit,
    dtype: DTypeLike = DType.float64,
    with_variances: bool = False,
) -> Variable:
    """Constructs a :class:`Variable` with default initialized values with
    given dimension labels and shape.

    The dims and shape can also be specified using a `sizes` dict.
    Optionally can add default initialized variances.
    Only keyword arguments accepted.

    Parameters
    ----------
    dims:
        Optional (if sizes is specified), dimension labels.
    shape:
        Optional (if sizes is specified), dimension sizes.
    sizes:
        Optional, dimension label to size map.
    unit:
        Unit of contents.
    dtype: scipp.typing.DTypeLike
        Type of underlying data.
    with_variances:
        If True includes variances initialized to 0.

    Returns
    -------
    :
        A variable filled with 0's.

    See Also
    --------
    scipp.array, scipp.empty, scipp.ones, scipp.scalar, scipp.zeros_like

    Examples
    --------

      >>> sc.zeros(dims=['x'], shape=[4])
      <scipp.Variable> (x: 4)    float64  [dimensionless]  [0, 0, 0, 0]

      >>> sc.zeros(sizes={'x': 4})
      <scipp.Variable> (x: 4)    float64  [dimensionless]  [0, 0, 0, 0]

      >>> sc.zeros(sizes={'y': 3}, with_variances=True)
      <scipp.Variable> (y: 3)    float64  [dimensionless]  [0, 0, 0]  [0, 0, 0]

      >>> sc.zeros(sizes={'z': 3}, unit='kg', dtype=int)
      <scipp.Variable> (z: 3)      int64             [kg]  [0, 0, 0]
    """

    return _cpp.zeros(
        **_parse_dims_shape_sizes(dims, shape, sizes),
        unit=unit,
        dtype=dtype,
        with_variances=with_variances,
    )


def ones(
    *,
    dims: Sequence[str] | None = None,
    shape: Sequence[int] | None = None,
    sizes: dict[str, int] | None = None,
    unit: Unit | str | None = default_unit,
    dtype: DTypeLike = DType.float64,
    with_variances: bool = False,
) -> Variable:
    """Constructs a :class:`Variable` with values initialized to 1 with
    given dimension labels and shape.

    The dims and shape can also be specified using a `sizes` dict.

    Parameters
    ----------
    dims:
        Optional (if sizes is specified), dimension labels.
    shape:
        Optional (if sizes is specified), dimension sizes.
    sizes:
        Optional, dimension label to size map.
    unit:
        Unit of contents.
    dtype: scipp.typing.DTypeLike
        Type of underlying data.
    with_variances:
        If True includes variances initialized to 1.

    Returns
    -------
    :
        A variable filled with 1's.

    See Also
    --------
    scipp.array, scipp.empty, scipp.ones_like, scipp.scalar, scipp.zeros

    Examples
    --------

      >>> sc.ones(dims=['x'], shape=[4])
      <scipp.Variable> (x: 4)    float64  [dimensionless]  [1, 1, 1, 1]

      >>> sc.ones(sizes={'x': 4})
      <scipp.Variable> (x: 4)    float64  [dimensionless]  [1, 1, 1, 1]

      >>> sc.ones(sizes={'y': 3}, with_variances=True)
      <scipp.Variable> (y: 3)    float64  [dimensionless]  [1, 1, 1]  [1, 1, 1]

      >>> sc.ones(sizes={'z': 3}, unit='kg', dtype=int)
      <scipp.Variable> (z: 3)      int64             [kg]  [1, 1, 1]
    """
    return _cpp.ones(
        **_parse_dims_shape_sizes(dims, shape, sizes),
        unit=unit,
        dtype=dtype,
        with_variances=with_variances,
    )


def empty(
    *,
    dims: Sequence[str] | None = None,
    shape: Sequence[int] | None = None,
    sizes: dict[str, int] | None = None,
    unit: Unit | str | None = default_unit,
    dtype: DTypeLike = DType.float64,
    with_variances: bool = False,
    aligned: bool = True,
) -> Variable:
    """Constructs a :class:`Variable` with uninitialized values with given
    dimension labels and shape.

    The dims and shape can also be specified using a `sizes` dict.

    Warning
    -------
    'Uninitialized' means that values have undetermined values.
    Reading elements before writing to them is undefined behavior.
    Consider using :py:func:`scipp.zeros` unless you
    know what you are doing and require maximum performance.

    Parameters
    ----------
    dims:
        Optional (if sizes is specified), dimension labels.
    shape:
        Optional (if sizes is specified), dimension sizes.
    sizes:
        Optional, dimension label to size map.
    unit:
        Unit of contents.
    dtype: scipp.typing.DTypeLike
        Type of underlying data.
    with_variances:
        If True includes uninitialized variances.
    aligned:
        Initial value for the alignment flag.

    Returns
    -------
    :
        A variable with uninitialized elements.

    See Also
    --------
    scipp.array, scipp.empty_like, scipp.ones, scipp.scalar, scipp.zeros

    Examples
    --------

      >>> var = sc.empty(dims=['x'], shape=[4])
      >>> var[:] = sc.scalar(2.0)  # initialize values before printing
      >>> var
      <scipp.Variable> (x: 4)    float64  [dimensionless]  [2, 2, 2, 2]
    """
    return _cpp.empty(
        **_parse_dims_shape_sizes(dims, shape, sizes),
        unit=unit,
        dtype=dtype,
        with_variances=with_variances,
        aligned=aligned,
    )


def full(
    *,
    value: Any,
    variance: Any = None,
    dims: Sequence[str] | None = None,
    shape: Sequence[int] | None = None,
    sizes: dict[str, int] | None = None,
    unit: Unit | str | None = default_unit,
    dtype: DTypeLike | None = None,
) -> Variable:
    """Constructs a :class:`Variable` with values initialized to the specified
    value with given dimension labels and shape.

    The dims and shape can also be specified using a `sizes` dict.

    Parameters
    ----------
    value:
        The value to fill the Variable with.
    variance:
        The variance to fill the Variable with.
    dims:
        Optional (if sizes is specified), dimension labels.
    shape:
        Optional (if sizes is specified), dimension sizes.
    sizes:
        Optional, dimension label to size map.
    unit:
        Unit of contents.
    dtype: scipp.typing.DTypeLike
        Type of underlying data.

    Returns
    -------
    :
        A variable filled with given value.

    See Also
    --------
    scipp.empty, scipp.full_like, scipp.ones, scipp.zeros

    Examples
    --------

      >>> sc.full(value=2, dims=['x'], shape=[2])
      <scipp.Variable> (x: 2)      int64  [dimensionless]  [2, 2]

      >>> sc.full(value=2, sizes={'x': 2})
      <scipp.Variable> (x: 2)      int64  [dimensionless]  [2, 2]

      >>> sc.full(value=5, sizes={'y': 3, 'x': 2})
      <scipp.Variable> (y: 3, x: 2)      int64  [dimensionless]  [5, 5, ..., 5, 5]

      >>> sc.full(value=2.0, variance=0.1, sizes={'x': 3}, unit='s')
      <scipp.Variable> (x: 3)    float64              [s]  [2, 2, 2]  [0.1, 0.1, 0.1]
    """
    return (
        scalar(value=value, variance=variance, unit=unit, dtype=dtype)
        .broadcast(**_parse_dims_shape_sizes(dims, shape, sizes))
        .copy()
    )


def vector(
    value: _np.ndarray | list, *, unit: Unit | str | None = default_unit
) -> Variable:
    """Constructs a zero dimensional :class:`Variable` holding a single length-3
    vector.

    Parameters
    ----------
    value:
        Initial value, a list or 1-D numpy array.
    unit:
        Unit of contents.

    Returns
    -------
    :
        A scalar (zero-dimensional) variable of a vector.

    See Also
    --------
    scipp.vectors:
        Construct an array of vectors.
    scipp.spatial.as_vectors:
        Construct vectors from Scipp Variables

    Examples
    --------

      >>> sc.vector(value=[1, 2, 3])
      <scipp.Variable> ()    vector3  [dimensionless]  (1, 2, 3)

      >>> sc.vector(value=[4, 5, 6], unit='m')
      <scipp.Variable> ()    vector3              [m]  (4, 5, 6)
    """
    return vectors(dims=(), values=value, unit=unit)


def vectors(
    *,
    dims: Sequence[str],
    values: _np.ndarray | list,
    unit: Unit | str | None = default_unit,
) -> Variable:
    """Constructs a :class:`Variable` with given dimensions holding an array
    of length-3 vectors.

    Parameters
    ----------
    dims:
        Dimension labels.
    values:
        Initial values.
    unit:
        Unit of contents.

    Returns
    -------
    :
        A variable of vectors with given values.

    See Also
    --------
    scipp.vector:
        Construct a single vector.
    scipp.spatial.as_vectors:
        Construct vectors from Scipp Variables

    Examples
    --------

      >>> sc.vectors(dims=['x'], values=[[1, 2, 3]])
      <scipp.Variable> (x: 1)    vector3  [dimensionless]  [(1, 2, 3)]

      >>> var = sc.vectors(dims=['x'], values=[[1, 2, 3], [4, 5, 6]])
      >>> var
      <scipp.Variable> (x: 2)    vector3  [dimensionless]  [(1, 2, 3), (4, 5, 6)]
      >>> var.values
      array([[1., 2., 3.],
             [4., 5., 6.]])

      >>> sc.vectors(dims=['x'], values=[[1, 2, 3], [4, 5, 6]], unit='mm')
      <scipp.Variable> (x: 2)    vector3             [mm]  [(1, 2, 3), (4, 5, 6)]
    """
    return _cpp.Variable(dims=dims, values=values, unit=unit, dtype=DType.vector3)


def array(
    *,
    dims: Iterable[str],
    values: ArrayLike,
    variances: ArrayLike | None = None,
    unit: Unit | str | None = default_unit,
    dtype: DTypeLike | None = None,
) -> Variable:
    """Constructs a :class:`Variable` with given dimensions, containing given
    values and optional variances.

    Dimension and value shape must match.
    Only keyword arguments accepted.

    Parameters
    ----------
    dims:
        Dimension labels
    values: numpy.typing.ArrayLike
        Initial values.
    variances: numpy.typing.ArrayLike
        Initial variances, must be same shape and size as values.
    unit:
        Unit of contents.
    dtype: scipp.typing.DTypeLike
        Type of underlying data. By default, inferred from `values` argument.

    Returns
    -------
    :
        A variable with the given values.

    See Also
    --------
    scipp.empty, scipp.ones, scipp.scalar, scipp.zeros

    Examples
    --------

      >>> sc.array(dims=['x'], values=[1, 2, 3])
      <scipp.Variable> (x: 3)      int64  [dimensionless]  [1, 2, 3]

    Multiple dimensions:

      >>> sc.array(dims=['x', 'y'], values=[[1, 2, 3], [4, 5, 6]])
      <scipp.Variable> (x: 2, y: 3)      int64  [dimensionless]  [1, 2, ..., 5, 6]

    DType upcasting:

      >>> sc.array(dims=['x'], values=[1, 2, 3.0])
      <scipp.Variable> (x: 3)    float64  [dimensionless]  [1, 2, 3]

    Manually specified dtype:

      >>> sc.array(dims=['x'], values=[1, 2, 3], dtype=float)
      <scipp.Variable> (x: 3)    float64  [dimensionless]  [1, 2, 3]

    Set unit:

      >>> sc.array(dims=['x'], values=[1, 2, 3], unit='m')
      <scipp.Variable> (x: 3)      int64              [m]  [1, 2, 3]

    Setting variances:

      >>> sc.array(dims=['x'], values=[1.0, 2.0, 3.0], variances=[0.1, 0.2, 0.3])
      <scipp.Variable> (x: 3)    float64  [dimensionless]  [1, 2, 3]  [0.1, 0.2, 0.3]
    """
    return _cpp.Variable(
        dims=dims, values=values, variances=variances, unit=unit, dtype=dtype
    )


def _expect_no_variances(args):
    has_variances = [
        key
        for key, val in args.items()
        if val is not None and val.variances is not None
    ]
    if has_variances:
        raise _cpp.VariancesError(
            'Arguments cannot have variances. ' f'Passed variances in {has_variances}'
        )


# Assumes that all arguments are Variable or None.
def _ensure_same_unit(*, unit, args: dict):
    if unit == default_unit:
        units = {key: val.unit for key, val in args.items() if val is not None}
        if len(set(units.values())) != 1:
            raise _cpp.UnitError(
                f'All units of the following arguments must be equal: {units}. '
                'You can specify a unit explicitly with the `unit` argument.'
            )
        unit = next(iter(units.values()))
    return {
        key: _cpp.to_unit(val, unit, copy=False).value if val is not None else None
        for key, val in args.items()
    }, unit


# Process arguments of arange, linspace, etc and return them as plain numbers or None.
def _normalize_range_args(*, unit, **kwargs):
    is_var = {
        key: isinstance(val, _cpp.Variable)
        for key, val in kwargs.items()
        if val is not None
    }
    if any(is_var.values()):
        if not all(is_var.values()):
            arg_types = {key: type(val) for key, val in kwargs.items()}
            raise TypeError(
                'Either all of the following arguments or none have to '
                f'be variables: {arg_types}'
            )
        _expect_no_variances(kwargs)
        return _ensure_same_unit(unit=unit, args=kwargs)
    return kwargs, unit


def linspace(
    dim: str,
    start: NumberOrVar,
    stop: NumberOrVar,
    num: int,
    *,
    endpoint: bool = True,
    unit: Unit | str | None = default_unit,
    dtype: DTypeLike | None = None,
) -> Variable:
    """Constructs a :class:`Variable` with `num` evenly spaced samples,
    calculated over the interval `[start, stop]`.

    Parameters
    ----------
    dim:
        Dimension label.
    start:
        The starting value of the sequence.
    stop:
        The end value of the sequence.
    num:
        Number of samples to generate.
    endpoint:
        If True, `step` is the last returned value.
        Otherwise, it is not included.
    unit:
        Unit of contents.
    dtype: scipp.typing.DTypeLike
        Type of underlying data. By default, inferred from `value` argument.

    Returns
    -------
    :
        A variable of evenly spaced values.

    See Also
    --------
    scipp.arange, scipp.geomspace, scipp.logspace

    Examples
    --------

      >>> sc.linspace('x', 2.0, 4.0, num=4)
      <scipp.Variable> (x: 4)    float64  [dimensionless]  [2, 2.66667, 3.33333, 4]
      >>> sc.linspace('x', 2.0, 4.0, num=4, endpoint=False)
      <scipp.Variable> (x: 4)    float64  [dimensionless]  [2, 2.5, 3, 3.5]

      >>> sc.linspace('x', 1.5, 3.0, num=4, unit='m')
      <scipp.Variable> (x: 4)    float64              [m]  [1.5, 2, 2.5, 3]
    """
    range_args, unit = _normalize_range_args(unit=unit, start=start, stop=stop)
    return array(
        dims=[dim],
        values=_np.linspace(**range_args, num=num, endpoint=endpoint),
        unit=unit,
        dtype=dtype,
    )


def geomspace(
    dim: str,
    start: NumberOrVar,
    stop: NumberOrVar,
    num: int,
    *,
    endpoint: bool = True,
    unit: Unit | str | None = default_unit,
    dtype: DTypeLike | None = None,
) -> Variable:
    """Constructs a :class:`Variable` with values spaced evenly on a log scale
    (a geometric progression).

    This is similar to :py:func:`scipp.logspace`, but with endpoints specified
    directly instead of as exponents.
    Each output sample is a constant multiple of the previous.

    Parameters
    ----------
    dim:
        Dimension label.
    start:
        The starting value of the sequence.
    stop:
        The end value of the sequence.
    num:
        Number of samples to generate.
    endpoint:
        If True, `step` is the last returned value.
        Otherwise, it is not included.
    unit:
        Unit of contents.
    dtype: scipp.typing.DTypeLike
        Type of underlying data. By default, inferred from `value` argument.

    Returns
    -------
    :
        A variable of evenly spaced values on a logscale.

    See Also
    --------
    scipp.arange, scipp.linspace, scipp.logspace

    Examples
    --------

      >>> sc.geomspace('x', 1.0, 1000.0, num=4)
      <scipp.Variable> (x: 4)    float64  [dimensionless]  [1, 10, 100, 1000]
      >>> sc.geomspace('x', 1.0, 1000.0, num=4, endpoint=False)
      <scipp.Variable> (x: 4)    float64  [dimensionless]  [1, 5.62341, 31.6228, 177.828]

      >>> sc.geomspace('x', 1.0, 100.0, num=3, unit='s')
      <scipp.Variable> (x: 3)    float64              [s]  [1, 10, 100]
    """
    range_args, unit = _normalize_range_args(unit=unit, start=start, stop=stop)
    return array(
        dims=[dim],
        values=_np.geomspace(**range_args, num=num, endpoint=endpoint),
        unit=unit,
        dtype=dtype,
    )


def logspace(
    dim: str,
    start: NumberOrVar,
    stop: NumberOrVar,
    num: int,
    *,
    endpoint: bool = True,
    base: float = 10.0,
    unit: Unit | str | None = default_unit,
    dtype: DTypeLike | None = None,
) -> Variable:
    """Constructs a :class:`Variable` with values spaced evenly on a log scale.

    This is similar to :py:func:`scipp.geomspace`, but with endpoints specified
    as exponents.

    Parameters
    ----------
    dim:
        Dimension label.
    start:
        The starting value of the sequence.
    stop:
        The end value of the sequence.
    num:
        Number of samples to generate.
    base:
        The base of the log space.
    endpoint:
        If True, `step` is the last returned value.
        Otherwise, it is not included.
    unit:
        Unit of contents.
    dtype: scipp.typing.DTypeLike
        Type of underlying data. By default, inferred from `value` argument.

    Returns
    -------
    :
        A variable of evenly spaced values on a logscale.

    See Also
    --------
    scipp.arange, scipp.geomspace, scipp.linspace

    Examples
    --------

      >>> sc.logspace('x', 1, 4, num=4)
      <scipp.Variable> (x: 4)    float64  [dimensionless]  [10, 100, 1000, 10000]
      >>> sc.logspace('x', 1, 4, num=4, endpoint=False)
      <scipp.Variable> (x: 4)    float64  [dimensionless]  [10, 56.2341, 316.228, 1778.28]

    Set a different base:

      >>> sc.logspace('x', 1, 4, num=4, base=2)
      <scipp.Variable> (x: 4)    float64  [dimensionless]  [2, 4, 8, 16]

    Set a unit:

      >>> sc.logspace('x', 1, 3, num=3, unit='m')
      <scipp.Variable> (x: 3)    float64              [m]  [10, 100, 1000]
    """
    # Passing unit='one' enforces that start and stop are dimensionless.
    range_args, _ = _normalize_range_args(unit='one', start=start, stop=stop)
    return array(
        dims=[dim],
        values=_np.logspace(**range_args, num=num, base=base, endpoint=endpoint),
        unit=unit,
        dtype=dtype,
    )


def arange(
    dim: str,
    start: NumberOrVar | _np.datetime64 | str,
    stop: NumberOrVar | _np.datetime64 | str | None = None,
    step: NumberOrVar | None = None,
    *,
    unit: Unit | str | None = default_unit,
    dtype: DTypeLike | None = None,
) -> Variable:
    """Creates a :class:`Variable` with evenly spaced values within a given interval.

    Values are generated within the half-open interval [start, stop).
    In other words, the interval including start but excluding stop.

    ``start``, ``stop``, and ``step`` may be given as plain values or as 0-D variables.
    In the latter case this then implies the unit (the units of all arguments must be
    identical), but a different unit-scale can still be requested with the ``unit``
    argument.

    When all the types or dtypes of the input arguments are the same, the output will
    also have this dtype. This is different to :func:`numpy.arange` which will always
    produce 64-bit (int64 or float64) outputs.

    Warning
    -------
    The length of the output might not be numerically stable.
    See :func:`numpy.arange`.

    Parameters
    ----------
    dim:
        Dimension label.
    start:
        Optional, the starting value of the sequence. Default=0.
    stop:
        End of interval. The interval does not include this value,
        except in some (rare) cases where step is not an integer and
        floating-point round-off can come into play.
    step:
        Spacing between values.
    unit:
        Unit of contents.
    dtype: scipp.typing.DTypeLike
        Type of underlying data. By default, inferred from `value` argument.

    Returns
    -------
    :
        A variable of evenly spaced values.

    See Also
    --------
    scipp.geomspace, scipp.linspace, scipp.logspace

    Examples
    --------

      >>> sc.arange('x', 4)
      <scipp.Variable> (x: 4)      int64  [dimensionless]  [0, 1, 2, 3]
      >>> sc.arange('x', 1, 5)
      <scipp.Variable> (x: 4)      int64  [dimensionless]  [1, 2, 3, 4]
      >>> sc.arange('x', 1, 5, 0.5)
      <scipp.Variable> (x: 8)    float64  [dimensionless]  [1, 1.5, ..., 4, 4.5]

      >>> sc.arange('x', 1, 5, unit='m')
      <scipp.Variable> (x: 4)      int64              [m]  [1, 2, 3, 4]

    Datetimes are also supported:

      >>> sc.arange('t', '2000-01-01T01:00:00', '2000-01-01T01:01:30', 30 * sc.Unit('s'), dtype='datetime64')
      <scipp.Variable> (t: 3)  datetime64              [s]  [2000-01-01T01:00:00, 2000-01-01T01:00:30, 2000-01-01T01:01:00]

    Note that in this case the datetime ``start`` and ``stop`` strings implicitly
    define the unit. The ``step`` must have the same unit.
    """
    if dtype == 'datetime64' and isinstance(start, str):
        start = datetime(start)
        stop = stop if stop is None else datetime(stop)
    range_args, unit = _normalize_range_args(
        unit=unit, start=start, stop=stop, step=step
    )
    args = [x for x in [start, stop, step] if x is not None]
    types = [
        x.values.dtype if isinstance(x, _cpp.Variable) else _np.asarray(x).dtype
        for x in args
    ]
    if dtype is None:
        candidates = set(types)
        if len(candidates) == 1:
            dtype = next(iter(candidates))
    if dtype is not None and dtype != 'datetime64':
        numpy_dtype = str(dtype) if isinstance(dtype, DType) else dtype
    else:
        numpy_dtype = None
    return array(
        dims=[dim],
        values=_np.arange(**range_args, dtype=numpy_dtype),
        unit=unit,
        dtype=dtype,
    )


@contextmanager
def _timezone_warning_as_error():
    with warnings.catch_warnings():
        warnings.filterwarnings(
            'error', category=DeprecationWarning, message='parsing timezone'
        )
        try:
            yield
        except DeprecationWarning:
            raise ValueError(
                'Parsing timezone aware datetimes is not supported'
            ) from None


def datetime(
    value: str | int | _np.datetime64,
    *,
    unit: Unit | str | None = default_unit,
) -> Variable:
    """Constructs a zero dimensional :class:`Variable` with a dtype of datetime64.

    Parameters
    ----------
    value:

      - `str`: Interpret the string according to the ISO 8601 date time format.
      - `int`: Number of time units (see argument ``unit``)
        since Scipp's epoch (see :py:func:`scipp.epoch`).
      - `np.datetime64`: Construct equivalent datetime of Scipp.

    unit: Unit of the resulting datetime.
                 Can be deduced if ``value`` is a str or np.datetime64 but
                 is required if it is an int.

    Returns
    -------
    :
        A scalar variable containing a datetime.

    See Also
    --------
    scipp.datetimes:
    scipp.epoch:
    Details in:
        'Dates and Times' section in `Data Types <../../reference/dtype.rst>`_

    Examples
    --------

      >>> sc.datetime('2021-01-10T14:16:15')
      <scipp.Variable> ()  datetime64              [s]  2021-01-10T14:16:15
      >>> sc.datetime('2021-01-10T14:16:15', unit='ns')
      <scipp.Variable> ()  datetime64             [ns]  2021-01-10T14:16:15.000000000
      >>> sc.datetime(1610288175, unit='s')
      <scipp.Variable> ()  datetime64              [s]  2021-01-10T14:16:15

    Get the current time:

      >>> now = sc.datetime('now', unit='s')
    """
    if isinstance(value, str):
        with _timezone_warning_as_error():
            return scalar(_np.datetime64(value), unit=unit)
    return scalar(value, unit=unit, dtype=_cpp.DType.datetime64)


def datetimes(
    *, dims, values: ArrayLike, unit: Unit | str | None = default_unit
) -> Variable:
    """Constructs an array :class:`Variable` with a dtype of datetime64.

    Parameters
    ----------
    dims:
        Dimension labels
    values: numpy.typing.ArrayLike
        Numpy array or something that can be converted to a
        Numpy array of datetimes.
    unit:
        Unit for the resulting Variable.
        Can be deduced if ``values`` contains strings or np.datetime64's.

    Returns
    -------
    :
        An array variable containing a datetime.

    See Also
    --------
    scipp.datetime:
    scipp.epoch:
    Details in:
        'Dates and Times' section in `Data Types <../../reference/dtype.rst>`_

    Examples
    --------

      >>> sc.datetimes(dims=['t'], values=['2021-01-10T01:23:45',
      ...                                  '2021-01-11T01:23:45'])
      <scipp.Variable> (t: 2)  datetime64              [s]  [2021-01-10T01:23:45, 2021-01-11T01:23:45]
      >>> sc.datetimes(dims=['t'], values=['2021-01-10T01:23:45',
      ...                                  '2021-01-11T01:23:45'], unit='h')
      <scipp.Variable> (t: 2)  datetime64              [h]  [2021-01-10T01:00:00, 2021-01-11T01:00:00]
      >>> sc.datetimes(dims=['t'], values=[0, 1610288175], unit='s')
      <scipp.Variable> (t: 2)  datetime64              [s]  [1970-01-01T00:00:00, 2021-01-10T14:16:15]
    """
    np_unit_str = f'[{u}]' if (u := _cpp.to_numpy_time_string(unit)) else ''
    with _timezone_warning_as_error():
        return array(
            dims=dims, values=_np.asarray(values, dtype=f'datetime64{np_unit_str}')
        )


<<<<<<< HEAD
def epoch(*, unit: Union[Unit, str, None]) -> Variable:
=======
def epoch(*, unit: Unit | str) -> Variable:
>>>>>>> 9fda5665
    """Constructs a zero dimensional :class:`Variable` with a dtype of
    datetime64 that contains Scipp's epoch.

    Currently, the epoch of datetimes in Scipp is the Unix epoch 1970-01-01T00:00:00.

    Parameters
    ----------
    unit:
        Unit of the resulting Variable.

    Returns
    -------
    :
        A scalar variable containing the datetime of the epoch.

    See Also
    --------
    scipp.datetime:
    scipp.datetimes:
    Details in:
        'Dates and Times' section in `Data Types <../../reference/dtype.rst>`_

    Examples
    --------

      >>> sc.epoch(unit='s')
      <scipp.Variable> ()  datetime64              [s]  1970-01-01T00:00:00
    """
    return scalar(0, unit=unit, dtype=_cpp.DType.datetime64)<|MERGE_RESOLUTION|>--- conflicted
+++ resolved
@@ -982,11 +982,7 @@
         )
 
 
-<<<<<<< HEAD
-def epoch(*, unit: Union[Unit, str, None]) -> Variable:
-=======
-def epoch(*, unit: Unit | str) -> Variable:
->>>>>>> 9fda5665
+def epoch(*, unit: Unit | str | None) -> Variable:
     """Constructs a zero dimensional :class:`Variable` with a dtype of
     datetime64 that contains Scipp's epoch.
 
