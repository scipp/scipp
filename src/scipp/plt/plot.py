--- conflicted
+++ resolved
@@ -1,83 +1,8 @@
 # SPDX-License-Identifier: BSD-3-Clause
 # Copyright (c) 2022 Scipp contributors (https://github.com/scipp)
 
-<<<<<<< HEAD
-=======
-from .controller import Controller
-from .. import DataArray
-from .view import View
-from .widgets import WidgetCollection, WidgetFilter
-
-from typing import Dict
-
-
-class PlotDict():
-    """
-    The Plot object is used as output for the plot command.
-    It is a small wrapper around python dict, with an `_ipython_display_`
-    representation.
-    The dict will contain one entry for each entry in the input supplied to
-    the plot function.
-    """
-
-    def __init__(self, *args, **kwargs):
-        self._items = dict(*args, **kwargs)
-
-    def __getitem__(self, key):
-        return self._items[key]
-
-    def __len__(self):
-        return len(self._items)
-
-    def keys(self):
-        return self._items.keys()
-
-    def values(self):
-        return self._items.values()
-
-    def items(self):
-        return self._items.items()
-
-    def _ipython_display_(self):
-        """
-        IPython display representation for Jupyter notebooks.
-        """
-        return self._to_widget()._ipython_display_()
-
-    def _to_widget(self):
-        """
-        Return plot contents into a single VBocx container
-        """
-        import ipywidgets as ipw
-        contents = []
-        for item in self.values():
-            if item is not None:
-                contents.append(item._to_widget())
-        return ipw.VBox(contents)
-
-    def show(self):
-        """
-        """
-        for item in self.values():
-            item.show()
-
-    def close(self):
-        """
-        Close all plots in dict, making them static.
-        """
-        for item in self.values():
-            item.close()
-
->>>>>>> 11a711eb
 
 class Plot:
-    """
-    """
-<<<<<<< HEAD
-=======
-
-    def __init__(self, models: Dict[str, DataArray], filters: list = None, **kwargs):
->>>>>>> 11a711eb
 
     def __init__(self):
         self._models = {}
