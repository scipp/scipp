--- conflicted
+++ resolved
@@ -299,14 +299,8 @@
 
 template <class T>
 Variable makeVariable(Tag tag, const Dimensions &dimensions) {
-<<<<<<< HEAD
-  return Variable(
-      tag, unit(tag), std::move(dimensions),
-      Vector<T>(dimensions.volume(), detail::default_init<T>::value()));
-=======
   return Variable(tag, defaultUnit(tag), std::move(dimensions),
                   Vector<T>(dimensions.volume()));
->>>>>>> 2dc0a571
 }
 
 template <class T, class T2>
