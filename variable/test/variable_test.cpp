// SPDX-License-Identifier: GPL-3.0-or-later
// Copyright (c) 2020 Scipp contributors (https://github.com/scipp)
#include <gtest/gtest.h>
#include <vector>

#include "test_macros.h"

#include "scipp/core/except.h"
#include "scipp/variable/event.h"
#include "scipp/variable/operations.h"
#include "scipp/variable/variable.h"

using namespace scipp;

TEST(Variable, construct_default) {
  ASSERT_NO_THROW(Variable{});
  Variable var;
  ASSERT_FALSE(var);
}

TEST(Variable, construct) {
  ASSERT_NO_THROW(makeVariable<double>(Dims{Dim::X}, Shape{2}));
  ASSERT_NO_THROW(makeVariable<double>(Dims{Dim::X}, Shape{2}, Values(2)));
  const auto a = makeVariable<double>(Dims{Dim::X}, Shape{2});
  const auto &data = a.values<double>();
  EXPECT_EQ(data.size(), 2);
}

TEST(Variable, construct_boost_units_quantity) {
  using boost::units::quantity;
  EXPECT_EQ(Variable(quantity{1.2 * boost::units::si::meter}),
            makeVariable<double>(Values{1.2}, units::m));
  EXPECT_EQ(Variable(quantity<boost::units::si::length, float>{
                1.2 * boost::units::si::meter}),
            makeVariable<float>(Values{1.2}, units::m));
}

TEST(Variable, construct_fail) {
  ASSERT_ANY_THROW(makeVariable<double>(Dims{}, Shape{}, Values(2)));
  ASSERT_ANY_THROW(makeVariable<double>(Dims{Dim::X}, Shape{1}, Values(2)));
  ASSERT_ANY_THROW(makeVariable<double>(Dims{Dim::X}, Shape{3}, Values(2)));
}

TEST(Variable, move) {
  auto var = makeVariable<double>(Dims{Dim::X}, Shape{2});
  Variable moved(std::move(var));
  EXPECT_FALSE(var);
  EXPECT_NE(moved, var);
}

TEST(Variable, makeVariable_custom_type) {
  auto doubles = makeVariable<double>(Values{double{}});
  auto floats = makeVariable<float>(Values{float{}});

  ASSERT_NO_THROW(doubles.values<double>());
  ASSERT_NO_THROW(floats.values<float>());

  ASSERT_ANY_THROW(doubles.values<float>());
  ASSERT_ANY_THROW(floats.values<double>());

  ASSERT_TRUE((std::is_same<decltype(doubles.values<double>())::element_type,
                            double>::value));
  ASSERT_TRUE((std::is_same<decltype(floats.values<float>())::element_type,
                            float>::value));
}

TEST(Variable, makeVariable_custom_type_initializer_list) {
  auto doubles = makeVariable<double>(Dims{Dim::X}, Shape{2}, Values{1, 2});
  auto ints = makeVariable<int32_t>(Dims{Dim::X}, Shape{2}, Values{1.1, 2.2});

  // Passed ints but uses default type based on tag.
  ASSERT_NO_THROW(doubles.values<double>());
  // Passed doubles but explicit type overrides.
  ASSERT_NO_THROW(ints.values<int32_t>());
}

TEST(Variable, dtype) {
  auto doubles = makeVariable<double>(Values{double{}});
  auto floats = makeVariable<float>(Values{float{}});
  EXPECT_EQ(doubles.dtype(), dtype<double>);
  EXPECT_NE(doubles.dtype(), dtype<float>);
  EXPECT_NE(floats.dtype(), dtype<double>);
  EXPECT_EQ(floats.dtype(), dtype<float>);
  EXPECT_EQ(doubles.dtype(), doubles.dtype());
  EXPECT_EQ(floats.dtype(), floats.dtype());
  EXPECT_NE(doubles.dtype(), floats.dtype());
}

TEST(Variable, span_references_Variable) {
  auto a = makeVariable<double>(Dims{Dim::X}, Shape{2});
  auto observer = a.values<double>();
  // This line does not compile, const-correctness works:
  // observer[0] = 1.0;

  auto span = a.values<double>();

  EXPECT_EQ(span.size(), 2);
  span[0] = 1.0;
  EXPECT_EQ(observer[0], 1.0);
}

class Variable_comparison_operators : public ::testing::Test {
private:
  template <class A, class B>
  void expect_eq_impl(const A &a, const B &b) const {
    EXPECT_TRUE(a == b);
    EXPECT_TRUE(b == a);
    EXPECT_FALSE(a != b);
    EXPECT_FALSE(b != a);
  }
  template <class A, class B>
  void expect_ne_impl(const A &a, const B &b) const {
    EXPECT_TRUE(a != b);
    EXPECT_TRUE(b != a);
    EXPECT_FALSE(a == b);
    EXPECT_FALSE(b == a);
  }

protected:
  void expect_eq(const Variable &a, const Variable &b) const {
    expect_eq_impl(a, VariableConstView(b));
    expect_eq_impl(VariableConstView(a), b);
    expect_eq_impl(VariableConstView(a), VariableConstView(b));
  }
  void expect_ne(const Variable &a, const Variable &b) const {
    expect_ne_impl(a, VariableConstView(b));
    expect_ne_impl(VariableConstView(a), b);
    expect_ne_impl(VariableConstView(a), VariableConstView(b));
  }
};

TEST_F(Variable_comparison_operators, values_0d) {
  const auto base = makeVariable<double>(Values{1.1});
  expect_eq(base, base);
  expect_eq(base, makeVariable<double>(Values{1.1}));
  expect_ne(base, makeVariable<double>(Values{1.2}));
}

TEST_F(Variable_comparison_operators, values_1d) {
  const auto base =
      makeVariable<double>(Dims{Dim::X}, Shape{2}, Values{1.1, 2.2});
  expect_eq(base, base);
  expect_eq(base,
            makeVariable<double>(Dims{Dim::X}, Shape{2}, Values{1.1, 2.2}));
  expect_ne(base,
            makeVariable<double>(Dims{Dim::X}, Shape{2}, Values{1.1, 2.3}));
}

TEST_F(Variable_comparison_operators, values_2d) {
  const auto base =
      makeVariable<double>(Dims{Dim::X, Dim::Y}, Shape{2, 1}, Values{1.1, 2.2});
  expect_eq(base, base);
  expect_eq(base, makeVariable<double>(Dims{Dim::X, Dim::Y}, Shape{2, 1},
                                       Values{1.1, 2.2}));
  expect_ne(base, makeVariable<double>(Dims{Dim::X, Dim::Y}, Shape{2, 1},
                                       Values{1.1, 2.3}));
}

TEST_F(Variable_comparison_operators, variances_0d) {
  const auto base = makeVariable<double>(Values{1.1}, Variances{0.1});
  expect_eq(base, base);
  expect_eq(base, makeVariable<double>(Values{1.1}, Variances{0.1}));
  expect_ne(base, makeVariable<double>(Values{1.1}));
  expect_ne(base, makeVariable<double>(Values{1.1}, Variances{0.2}));
}

TEST_F(Variable_comparison_operators, variances_1d) {
  const auto base = makeVariable<double>(Dims{Dim::X}, Shape{2},
                                         Values{1.1, 2.2}, Variances{0.1, 0.2});
  expect_eq(base, base);
  expect_eq(base, makeVariable<double>(Dims{Dim::X}, Shape{2}, Values{1.1, 2.2},
                                       Variances{0.1, 0.2}));
  expect_ne(base,
            makeVariable<double>(Dims{Dim::X}, Shape{2}, Values{1.1, 2.2}));
  expect_ne(base, makeVariable<double>(Dims{Dim::X}, Shape{2}, Values{1.1, 2.2},
                                       Variances{0.1, 0.3}));
}

TEST_F(Variable_comparison_operators, variances_2d) {
  const auto base = makeVariable<double>(Dims{Dim::X, Dim::Y}, Shape{2, 1},
                                         Values{1.1, 2.2}, Variances{0.1, 0.2});
  expect_eq(base, base);
  expect_eq(base, makeVariable<double>(Dims{Dim::X, Dim::Y}, Shape{2, 1},
                                       Values{1.1, 2.2}, Variances{0.1, 0.2}));
  expect_ne(base, makeVariable<double>(Dims{Dim::X, Dim::Y}, Shape{2, 1},
                                       Values{1.1, 2.2}));
  expect_ne(base, makeVariable<double>(Dims{Dim::X, Dim::Y}, Shape{2, 1},
                                       Values{1.1, 2.2}, Variances{0.1, 0.3}));
}

TEST_F(Variable_comparison_operators, dimension_mismatch) {
  expect_ne(makeVariable<double>(Values{1.1}),
            makeVariable<double>(Dims{Dim::X}, Shape{1}, Values{1.1}));
  expect_ne(makeVariable<double>(Dims{Dim::X}, Shape{1}, Values{1.1}),
            makeVariable<double>(Dims{Dim::Y}, Shape{1}, Values{1.1}));
}

TEST_F(Variable_comparison_operators, dimension_transpose) {
  expect_ne(
      makeVariable<double>(Dims{Dim::X, Dim::Y}, Shape{1, 1}, Values{1.1}),
      makeVariable<double>(Dims{Dim::Y, Dim::X}, Shape{1, 1}, Values{1.1}));
}

TEST_F(Variable_comparison_operators, dimension_length) {
  expect_ne(makeVariable<double>(Dims{Dim::X}, Shape{1}),
            makeVariable<double>(Dims{Dim::X}, Shape{2}));
}

TEST_F(Variable_comparison_operators, unit) {
  const auto m =
      makeVariable<double>(Dims{Dim::X}, Shape{1}, units::m, Values{1.1});
  const auto s =
      makeVariable<double>(Dims{Dim::X}, Shape{1}, units::s, Values{1.1});
  expect_eq(m, m);
  expect_ne(m, s);
}

TEST_F(Variable_comparison_operators, dtype) {
  const auto base = makeVariable<double>(Values{1.0});
  expect_ne(base, makeVariable<float>(Values{1.0}));
}

TEST_F(Variable_comparison_operators, dense_events) {
  auto dense = makeVariable<double>(Dims{Dim::Y, Dim::X}, Shape{2l, 0l});
  auto events = makeVariable<event_list<double>>(Dims{Dim::Y}, Shape{2});
  expect_ne(dense, events);
}

TEST_F(Variable_comparison_operators, events) {
  auto a = makeVariable<event_list<double>>(Dims{Dim::Y}, Shape{2});
  auto a_ = a.values<event_list<double>>();
  a_[0] = {1, 2, 3};
  a_[1] = {1, 2};
  auto b = makeVariable<event_list<double>>(Dims{Dim::Y}, Shape{2});
  auto b_ = b.values<event_list<double>>();
  b_[0] = {1, 2, 3};
  b_[1] = {1, 2};
  auto c = makeVariable<event_list<double>>(Dims{Dim::Y}, Shape{2});
  auto c_ = c.values<event_list<double>>();
  c_[0] = {1, 3};
  c_[1] = {};

  expect_eq(a, a);
  expect_eq(a, b);
  expect_ne(a, c);
}

auto make_events_var_2d_with_variances() {
  auto var = makeVariable<event_list<double>>(Dims{Dim::Y}, Shape{2}, Values{},
                                              Variances{});
  auto vals = var.values<event_list<double>>();
  vals[0] = {1, 2, 3};
  vals[1] = {1, 2};
  auto vars = var.variances<event_list<double>>();
  vars[0] = {4, 5, 6};
  vars[1] = {4, 5};
  return var;
}

TEST_F(Variable_comparison_operators, events_variances) {
  const auto a = make_events_var_2d_with_variances();
  const auto b = make_events_var_2d_with_variances();
  auto c = makeVariable<event_list<double>>(Dims{Dim::Y}, Shape{2}, Values{},
                                            Variances{});
  auto c_vals = c.values<event_list<double>>();
  c_vals[0] = {1, 2, 3};
  c_vals[1] = {1, 2};
  auto c_vars = c.variances<event_list<double>>();
  c_vars[0] = {1, 3};
  c_vars[1] = {};

  auto a_no_vars = makeVariable<event_list<double>>(Dims{Dim::Y}, Shape{2});
  auto a_no_vars_ = a_no_vars.values<event_list<double>>();
  a_no_vars_[0] = {1, 2, 3};
  a_no_vars_[1] = {1, 2};

  expect_eq(a, a);
  expect_eq(a, b);

  expect_ne(a, c);
  expect_ne(a, a_no_vars);
}

TEST(VariableTest, copy_and_move) {
  const auto reference =
      makeVariable<double>(Dims{Dim::X, Dim::Y}, Shape{2, 1}, units::m,
                           Values{1.1, 2.2}, Variances{0.1, 0.2});
  const auto var =
      makeVariable<double>(Dims{Dim::X, Dim::Y}, Shape{2, 1}, units::m,
                           Values{1.1, 2.2}, Variances{0.1, 0.2});

  const auto copy(var);
  EXPECT_EQ(copy, reference);

  const Variable copy_via_slice{VariableConstView(var)};
  EXPECT_EQ(copy_via_slice, reference);

  const auto moved(std::move(var));
  EXPECT_EQ(moved, reference);
}

TEST(Variable, assign_slice) {
  const auto parent = makeVariable<double>(
      Dims{Dim::X, Dim::Y, Dim::Z}, Shape{4, 2, 3},
      Values{1,  2,  3,  4,  5,  6,  7,  8,  9,  10, 11, 12,
             13, 14, 15, 16, 17, 18, 19, 20, 21, 22, 23, 24},
      Variances{25, 26, 27, 28, 29, 30, 31, 32, 33, 34, 35, 36,
                37, 38, 39, 40, 41, 42, 43, 44, 45, 46, 47, 48});
  const auto empty = makeVariable<double>(
      Dimensions{{Dim::X, 4}, {Dim::Y, 2}, {Dim::Z, 3}}, Values{}, Variances{});

  auto d(empty);
  EXPECT_NE(parent, d);
  for (const scipp::index index : {0, 1, 2, 3})
    d.slice({Dim::X, index}).assign(parent.slice({Dim::X, index}));
  EXPECT_EQ(parent, d);

  d = empty;
  EXPECT_NE(parent, d);
  for (const scipp::index index : {0, 1})
    d.slice({Dim::Y, index}).assign(parent.slice({Dim::Y, index}));
  EXPECT_EQ(parent, d);

  d = empty;
  EXPECT_NE(parent, d);
  for (const scipp::index index : {0, 1, 2})
    d.slice({Dim::Z, index}).assign(parent.slice({Dim::Z, index}));
  EXPECT_EQ(parent, d);
}

TEST(Variable, assign_slice_unit_checks) {
  const auto parent =
      makeVariable<double>(Dims(), Shape(), units::m, Values{1});
  auto dimensionless = makeVariable<double>(Dims{Dim::X}, Shape{4});
  auto m = makeVariable<double>(Dims{Dim::X}, Shape{4}, units::m);

  EXPECT_THROW(dimensionless.slice({Dim::X, 1}).assign(parent),
               except::UnitError);
  EXPECT_NO_THROW(m.slice({Dim::X, 1}).assign(parent));
}

TEST(Variable, assign_slice_variance_checks) {
  const auto parent_vals = makeVariable<double>(Values{1.0});
  const auto parent_vals_vars =
      makeVariable<double>(Values{1.0}, Variances{2.0});
  auto vals = makeVariable<double>(Dims{Dim::X}, Shape{4});
  auto vals_vars =
      makeVariable<double>(Dimensions{Dim::X, 4}, Values{}, Variances{});

  EXPECT_NO_THROW(vals.slice({Dim::X, 1}).assign(parent_vals));
  EXPECT_NO_THROW(vals_vars.slice({Dim::X, 1}).assign(parent_vals_vars));
  EXPECT_THROW(vals.slice({Dim::X, 1}).assign(parent_vals_vars),
               except::VariancesError);
  EXPECT_THROW(vals_vars.slice({Dim::X, 1}).assign(parent_vals),
               except::VariancesError);
}

class VariableTest_3d : public ::testing::Test {
protected:
  const Variable parent{makeVariable<double>(
      Dims{Dim::X, Dim::Y, Dim::Z}, Shape{4, 2, 3}, units::m,
      Values{1,  2,  3,  4,  5,  6,  7,  8,  9,  10, 11, 12,
             13, 14, 15, 16, 17, 18, 19, 20, 21, 22, 23, 24},
      Variances{25, 26, 27, 28, 29, 30, 31, 32, 33, 34, 35, 36,
                37, 38, 39, 40, 41, 42, 43, 44, 45, 46, 47, 48})};
  const std::vector<double> vals_x0{1, 2, 3, 4, 5, 6};
  const std::vector<double> vals_x1{7, 8, 9, 10, 11, 12};
  const std::vector<double> vals_x2{13, 14, 15, 16, 17, 18};
  const std::vector<double> vals_x3{19, 20, 21, 22, 23, 24};
  const std::vector<double> vars_x0{25, 26, 27, 28, 29, 30};
  const std::vector<double> vars_x1{31, 32, 33, 34, 35, 36};
  const std::vector<double> vars_x2{37, 38, 39, 40, 41, 42};
  const std::vector<double> vars_x3{43, 44, 45, 46, 47, 48};

  const std::vector<double> vals_x02{
      1, 2, 3, 4, 5, 6, 7, 8, 9, 10, 11, 12,
  };
  const std::vector<double> vals_x13{7,  8,  9,  10, 11, 12,
                                     13, 14, 15, 16, 17, 18};
  const std::vector<double> vals_x24{13, 14, 15, 16, 17, 18,
                                     19, 20, 21, 22, 23, 24};
  const std::vector<double> vars_x02{25, 26, 27, 28, 29, 30,
                                     31, 32, 33, 34, 35, 36};
  const std::vector<double> vars_x13{31, 32, 33, 34, 35, 36,
                                     37, 38, 39, 40, 41, 42};
  const std::vector<double> vars_x24{37, 38, 39, 40, 41, 42,
                                     43, 44, 45, 46, 47, 48};

  const std::vector<double> vals_y0{1, 2, 3, 7, 8, 9, 13, 14, 15, 19, 20, 21};
  const std::vector<double> vals_y1{4,  5,  6,  10, 11, 12,
                                    16, 17, 18, 22, 23, 24};
  const std::vector<double> vars_y0{25, 26, 27, 31, 32, 33,
                                    37, 38, 39, 43, 44, 45};
  const std::vector<double> vars_y1{28, 29, 30, 34, 35, 36,
                                    40, 41, 42, 46, 47, 48};

  const std::vector<double> vals_z0{1, 4, 7, 10, 13, 16, 19, 22};
  const std::vector<double> vals_z1{2, 5, 8, 11, 14, 17, 20, 23};
  const std::vector<double> vals_z2{3, 6, 9, 12, 15, 18, 21, 24};
  const std::vector<double> vars_z0{25, 28, 31, 34, 37, 40, 43, 46};
  const std::vector<double> vars_z1{26, 29, 32, 35, 38, 41, 44, 47};
  const std::vector<double> vars_z2{27, 30, 33, 36, 39, 42, 45, 48};

  const std::vector<double> vals_z02{1,  2,  4,  5,  7,  8,  10, 11,
                                     13, 14, 16, 17, 19, 20, 22, 23};
  const std::vector<double> vals_z13{2,  3,  5,  6,  8,  9,  11, 12,
                                     14, 15, 17, 18, 20, 21, 23, 24};
  const std::vector<double> vars_z02{25, 26, 28, 29, 31, 32, 34, 35,
                                     37, 38, 40, 41, 43, 44, 46, 47};
  const std::vector<double> vars_z13{26, 27, 29, 30, 32, 33, 35, 36,
                                     38, 39, 41, 42, 44, 45, 47, 48};
};

TEST_F(VariableTest_3d, slice_single) {
  Dimensions dims_no_x{{Dim::Y, 2}, {Dim::Z, 3}};
  EXPECT_EQ(parent.slice({Dim::X, 0}),
            makeVariable<double>(Dimensions(dims_no_x), units::m,
                                 Values(vals_x0.begin(), vals_x0.end()),
                                 Variances(vars_x0.begin(), vars_x0.end())));
  EXPECT_EQ(parent.slice({Dim::X, 1}),
            makeVariable<double>(Dimensions(dims_no_x), units::m,
                                 Values(vals_x1.begin(), vals_x1.end()),
                                 Variances(vars_x1.begin(), vars_x1.end())));
  EXPECT_EQ(parent.slice({Dim::X, 2}),
            makeVariable<double>(Dimensions(dims_no_x), units::m,
                                 Values(vals_x2.begin(), vals_x2.end()),
                                 Variances(vars_x2.begin(), vars_x2.end())));
  EXPECT_EQ(parent.slice({Dim::X, 3}),
            makeVariable<double>(Dimensions(dims_no_x), units::m,
                                 Values(vals_x3.begin(), vals_x3.end()),
                                 Variances(vars_x3.begin(), vars_x3.end())));

  Dimensions dims_no_y{{Dim::X, 4}, {Dim::Z, 3}};
  EXPECT_EQ(parent.slice({Dim::Y, 0}),
            makeVariable<double>(Dimensions(dims_no_y), units::m,
                                 Values(vals_y0.begin(), vals_y0.end()),
                                 Variances(vars_y0.begin(), vars_y0.end())));
  EXPECT_EQ(parent.slice({Dim::Y, 1}),
            makeVariable<double>(Dimensions(dims_no_y), units::m,
                                 Values(vals_y1.begin(), vals_y1.end()),
                                 Variances(vars_y1.begin(), vars_y1.end())));

  Dimensions dims_no_z{{Dim::X, 4}, {Dim::Y, 2}};
  EXPECT_EQ(parent.slice({Dim::Z, 0}),
            makeVariable<double>(Dimensions(dims_no_z), units::m,
                                 Values(vals_z0.begin(), vals_z0.end()),
                                 Variances(vars_z0.begin(), vars_z0.end())));
  EXPECT_EQ(parent.slice({Dim::Z, 1}),
            makeVariable<double>(Dimensions(dims_no_z), units::m,
                                 Values(vals_z1.begin(), vals_z1.end()),
                                 Variances(vars_z1.begin(), vars_z1.end())));
  EXPECT_EQ(parent.slice({Dim::Z, 2}),
            makeVariable<double>(Dimensions(dims_no_z), units::m,
                                 Values(vals_z2.begin(), vals_z2.end()),
                                 Variances(vars_z2.begin(), vars_z2.end())));
}

TEST_F(VariableTest_3d, slice_range) {
  // Length 1 slice
  Dimensions dims_x1{{Dim::X, 1}, {Dim::Y, 2}, {Dim::Z, 3}};
  EXPECT_EQ(parent.slice({Dim::X, 0, 1}),
            makeVariable<double>(Dimensions(dims_x1), units::m,
                                 Values(vals_x0.begin(), vals_x0.end()),
                                 Variances(vars_x0.begin(), vars_x0.end())));
  EXPECT_EQ(parent.slice({Dim::X, 1, 2}),
            makeVariable<double>(Dimensions(dims_x1), units::m,
                                 Values(vals_x1.begin(), vals_x1.end()),
                                 Variances(vars_x1.begin(), vars_x1.end())));
  EXPECT_EQ(parent.slice({Dim::X, 2, 3}),
            makeVariable<double>(Dimensions(dims_x1), units::m,
                                 Values(vals_x2.begin(), vals_x2.end()),
                                 Variances(vars_x2.begin(), vars_x2.end())));
  EXPECT_EQ(parent.slice({Dim::X, 3, 4}),
            makeVariable<double>(Dimensions(dims_x1), units::m,
                                 Values(vals_x3.begin(), vals_x3.end()),
                                 Variances(vars_x3.begin(), vars_x3.end())));

  Dimensions dims_y1{{Dim::X, 4}, {Dim::Y, 1}, {Dim::Z, 3}};
  EXPECT_EQ(parent.slice({Dim::Y, 0, 1}),
            makeVariable<double>(Dimensions(dims_y1), units::m,
                                 Values(vals_y0.begin(), vals_y0.end()),
                                 Variances(vars_y0.begin(), vars_y0.end())));
  EXPECT_EQ(parent.slice({Dim::Y, 1, 2}),
            makeVariable<double>(Dimensions(dims_y1), units::m,
                                 Values(vals_y1.begin(), vals_y1.end()),
                                 Variances(vars_y1.begin(), vars_y1.end())));

  Dimensions dims_z1{{Dim::X, 4}, {Dim::Y, 2}, {Dim::Z, 1}};
  EXPECT_EQ(parent.slice({Dim::Z, 0, 1}),
            makeVariable<double>(Dimensions(dims_z1), units::m,
                                 Values(vals_z0.begin(), vals_z0.end()),
                                 Variances(vars_z0.begin(), vars_z0.end())));
  EXPECT_EQ(parent.slice({Dim::Z, 1, 2}),
            makeVariable<double>(Dimensions(dims_z1), units::m,
                                 Values(vals_z1.begin(), vals_z1.end()),
                                 Variances(vars_z1.begin(), vars_z1.end())));
  EXPECT_EQ(parent.slice({Dim::Z, 2, 3}),
            makeVariable<double>(Dimensions(dims_z1), units::m,
                                 Values(vals_z2.begin(), vals_z2.end()),
                                 Variances(vars_z2.begin(), vars_z2.end())));

  // Length 2 slice
  Dimensions dims_x2{{Dim::X, 2}, {Dim::Y, 2}, {Dim::Z, 3}};
  EXPECT_EQ(parent.slice({Dim::X, 0, 2}),
            makeVariable<double>(Dimensions(dims_x2), units::m,
                                 Values(vals_x02.begin(), vals_x02.end()),
                                 Variances(vars_x02.begin(), vars_x02.end())));
  EXPECT_EQ(parent.slice({Dim::X, 1, 3}),
            makeVariable<double>(Dimensions(dims_x2), units::m,
                                 Values(vals_x13.begin(), vals_x13.end()),
                                 Variances(vars_x13.begin(), vars_x13.end())));
  EXPECT_EQ(parent.slice({Dim::X, 2, 4}),
            makeVariable<double>(Dimensions(dims_x2), units::m,
                                 Values(vals_x24.begin(), vals_x24.end()),
                                 Variances(vars_x24.begin(), vars_x24.end())));

  EXPECT_EQ(parent.slice({Dim::Y, 0, 2}), parent);

  Dimensions dims_z2{{Dim::X, 4}, {Dim::Y, 2}, {Dim::Z, 2}};
  EXPECT_EQ(parent.slice({Dim::Z, 0, 2}),
            makeVariable<double>(Dimensions(dims_z2), units::m,
                                 Values(vals_z02.begin(), vals_z02.end()),
                                 Variances(vars_z02.begin(), vars_z02.end())));
  EXPECT_EQ(parent.slice({Dim::Z, 1, 3}),
            makeVariable<double>(Dimensions(dims_z2), units::m,
                                 Values(vals_z13.begin(), vals_z13.end()),
                                 Variances(vars_z13.begin(), vars_z13.end())));
}

TEST(Variable, broadcast) {
  auto reference =
      makeVariable<double>(Dims{Dim::Z, Dim::Y, Dim::X}, Shape{3, 2, 2},
                           Values{1, 2, 3, 4, 1, 2, 3, 4, 1, 2, 3, 4},
                           Variances{5, 6, 7, 8, 5, 6, 7, 8, 5, 6, 7, 8});
  auto var = makeVariable<double>(Dims{Dim::Y, Dim::X}, Shape{2, 2},
                                  Values{1, 2, 3, 4}, Variances{5, 6, 7, 8});

  // No change if dimensions exist.
  EXPECT_EQ(broadcast(var, {Dim::X, 2}), var);
  EXPECT_EQ(broadcast(var, {Dim::Y, 2}), var);
  EXPECT_EQ(broadcast(var, {{Dim::Y, 2}, {Dim::X, 2}}), var);

  // No transpose done, should this fail? Failing is not really necessary since
  // we have labeled dimensions.
  EXPECT_EQ(broadcast(var, {{Dim::X, 2}, {Dim::Y, 2}}), var);

  EXPECT_EQ(broadcast(var, {Dim::Z, 3}), reference);
}

TEST(Variable, broadcast_fail) {
  auto var = makeVariable<double>(Dims{Dim::Y, Dim::X}, Shape{2, 2},
                                  Values{1, 2, 3, 4});
  EXPECT_THROW_MSG(broadcast(var, {Dim::X, 3}), except::DimensionLengthError,
                   "Expected dimension to be in {{y, 2}, {x, 2}}, "
                   "got x with mismatching length 3.");
}

TEST(VariableView, full_const_view) {
  const auto var =
      makeVariable<double>(Dimensions{Dim::X, 3}, Values{}, Variances{});
  VariableConstView view(var);
  EXPECT_EQ(&var.values<double>()[0], &view.values<double>()[0]);
  EXPECT_EQ(&var.variances<double>()[0], &view.variances<double>()[0]);
}

TEST(VariableView, full_mutable_view) {
  auto var = makeVariable<double>(Dimensions{Dim::X, 3}, Values{}, Variances{});
  VariableView view(var);
  EXPECT_EQ(&var.values<double>()[0], &view.values<double>()[0]);
  EXPECT_EQ(&var.variances<double>()[0], &view.variances<double>()[0]);
}

TEST(VariableView, strides) {
  auto var = makeVariable<double>(Dims{Dim::Y, Dim::X}, Shape{3, 3});
  EXPECT_EQ(var.slice({Dim::X, 0}).strides(), (std::vector<scipp::index>{3}));
  EXPECT_EQ(var.slice({Dim::X, 1}).strides(), (std::vector<scipp::index>{3}));
  EXPECT_EQ(var.slice({Dim::Y, 0}).strides(), (std::vector<scipp::index>{1}));
  EXPECT_EQ(var.slice({Dim::Y, 1}).strides(), (std::vector<scipp::index>{1}));
  EXPECT_EQ(var.slice({Dim::X, 0, 1}).strides(),
            (std::vector<scipp::index>{3, 1}));
  EXPECT_EQ(var.slice({Dim::X, 1, 2}).strides(),
            (std::vector<scipp::index>{3, 1}));
  EXPECT_EQ(var.slice({Dim::Y, 0, 1}).strides(),
            (std::vector<scipp::index>{3, 1}));
  EXPECT_EQ(var.slice({Dim::Y, 1, 2}).strides(),
            (std::vector<scipp::index>{3, 1}));
  EXPECT_EQ(var.slice({Dim::X, 0, 2}).strides(),
            (std::vector<scipp::index>{3, 1}));
  EXPECT_EQ(var.slice({Dim::X, 1, 3}).strides(),
            (std::vector<scipp::index>{3, 1}));
  EXPECT_EQ(var.slice({Dim::Y, 0, 2}).strides(),
            (std::vector<scipp::index>{3, 1}));
  EXPECT_EQ(var.slice({Dim::Y, 1, 3}).strides(),
            (std::vector<scipp::index>{3, 1}));

  EXPECT_EQ(var.slice({Dim::X, 0, 1}).slice({Dim::Y, 0, 1}).strides(),
            (std::vector<scipp::index>{3, 1}));

  auto var3D =
      makeVariable<double>(Dims{Dim::Z, Dim::Y, Dim::X}, Shape{4, 3, 2});
  EXPECT_EQ(var3D.slice({Dim::X, 0, 1}).slice({Dim::Z, 0, 1}).strides(),
            (std::vector<scipp::index>{6, 2, 1}));
}

TEST(VariableView, values_and_variances) {
  const auto var = makeVariable<double>(Dims{Dim::X}, Shape{3}, Values{1, 2, 3},
                                        Variances{4, 5, 6});
  const auto view = var.slice({Dim::X, 1, 2});
  EXPECT_EQ(view.values<double>().size(), 1);
  EXPECT_EQ(view.values<double>()[0], 2.0);
  EXPECT_EQ(view.variances<double>().size(), 1);
  EXPECT_EQ(view.variances<double>()[0], 5.0);
}

TEST(VariableView, slicing_does_not_transpose) {
  auto var = makeVariable<double>(Dims{Dim::X, Dim::Y}, Shape{3, 3});
  Dimensions expected{{Dim::X, 1}, {Dim::Y, 1}};
  EXPECT_EQ(var.slice({Dim::X, 1, 2}).slice({Dim::Y, 1, 2}).dims(), expected);
  EXPECT_EQ(var.slice({Dim::Y, 1, 2}).slice({Dim::X, 1, 2}).dims(), expected);
}

TEST(VariableView, variable_copy_from_slice) {
  const auto source =
      makeVariable<double>(Dims{Dim::Y, Dim::X}, Shape{3, 3}, units::m,
                           Values{11, 12, 13, 21, 22, 23, 31, 32, 33},
                           Variances{44, 45, 46, 54, 55, 56, 64, 65, 66});

  const Dimensions dims({{Dim::Y, 2}, {Dim::X, 2}});
  EXPECT_EQ(source.slice({Dim::X, 0, 2}).slice({Dim::Y, 0, 2}),
            makeVariable<double>(Dimensions(dims), units::m,
                                 Values{11, 12, 21, 22},
                                 Variances{44, 45, 54, 55}));

  EXPECT_EQ(source.slice({Dim::X, 1, 3}).slice({Dim::Y, 0, 2}),
            makeVariable<double>(Dimensions(dims), units::m,
                                 Values{12, 13, 22, 23},
                                 Variances{45, 46, 55, 56}));

  EXPECT_EQ(source.slice({Dim::X, 0, 2}).slice({Dim::Y, 1, 3}),
            makeVariable<double>(Dimensions(dims), units::m,
                                 Values{21, 22, 31, 32},
                                 Variances{54, 55, 64, 65}));

  EXPECT_EQ(source.slice({Dim::X, 1, 3}).slice({Dim::Y, 1, 3}),
            makeVariable<double>(Dimensions(dims), units::m,
                                 Values{22, 23, 32, 33},
                                 Variances{55, 56, 65, 66}));
}

TEST(VariableView, variable_assign_from_slice) {
  const Dimensions dims({{Dim::Y, 2}, {Dim::X, 2}});
  // Unit is dimensionless and no variance
  auto target = makeVariable<double>(Dimensions(dims), Values{1, 2, 3, 4});
  const auto source =
      makeVariable<double>(Dims{Dim::Y, Dim::X}, Shape{3, 3}, units::m,
                           Values{11, 12, 13, 21, 22, 23, 31, 32, 33},
                           Variances{44, 45, 46, 54, 55, 56, 64, 65, 66});

  target = Variable(source.slice({Dim::X, 0, 2}).slice({Dim::Y, 0, 2}));
  EXPECT_EQ(target, makeVariable<double>(Dimensions(dims), units::m,
                                         Values{11, 12, 21, 22},
                                         Variances{44, 45, 54, 55}));

  target = Variable(source.slice({Dim::X, 1, 3}).slice({Dim::Y, 0, 2}));
  EXPECT_EQ(target, makeVariable<double>(Dimensions(dims), units::m,
                                         Values{12, 13, 22, 23},
                                         Variances{45, 46, 55, 56}));

  target = Variable(source.slice({Dim::X, 0, 2}).slice({Dim::Y, 1, 3}));
  EXPECT_EQ(target, makeVariable<double>(Dimensions(dims), units::m,
                                         Values{21, 22, 31, 32},
                                         Variances{54, 55, 64, 65}));

  target = Variable(source.slice({Dim::X, 1, 3}).slice({Dim::Y, 1, 3}));
  EXPECT_EQ(target, makeVariable<double>(Dimensions(dims), units::m,
                                         Values{22, 23, 32, 33},
                                         Variances{55, 56, 65, 66}));
}

TEST(VariableView, variable_assign_from_slice_clears_variances) {
  const Dimensions dims({{Dim::Y, 2}, {Dim::X, 2}});
  auto target = makeVariable<double>(Dimensions(dims), Values{1, 2, 3, 4},
                                     Variances{5, 6, 7, 8});
  const auto source =
      makeVariable<double>(Dims{Dim::Y, Dim::X}, Shape{3, 3}, units::m,
                           Values{11, 12, 13, 21, 22, 23, 31, 32, 33});

  target = Variable(source.slice({Dim::X, 0, 2}).slice({Dim::Y, 0, 2}));
  EXPECT_EQ(target, makeVariable<double>(Dimensions(dims), units::m,
                                         Values{11, 12, 21, 22}));
}

TEST(VariableView, variable_self_assign_via_slice) {
  auto target =
      makeVariable<double>(Dims{Dim::Y, Dim::X}, Shape{3, 3},
                           Values{11, 12, 13, 21, 22, 23, 31, 32, 33},
                           Variances{44, 45, 46, 54, 55, 56, 64, 65, 66});

  target = Variable(target.slice({Dim::X, 1, 3}).slice({Dim::Y, 1, 3}));
  // Note: This test does not actually fail if self-assignment is broken. Had to
  // run address sanitizer to see that it is reading from free'ed memory.
  EXPECT_EQ(target, makeVariable<double>(Dims{Dim::Y, Dim::X}, Shape{2, 2},
                                         Values{22, 23, 32, 33},
                                         Variances{55, 56, 65, 66}));
}

TEST(VariableView, slice_assign_from_variable_unit_fail) {
  const auto source = makeVariable<double>(Dims{Dim::X}, Shape{1}, units::m);
  auto target = makeVariable<double>(Dims{Dim::X}, Shape{2});
  EXPECT_THROW(target.slice({Dim::X, 1, 2}).assign(source), except::UnitError);
  target = makeVariable<double>(Dims{Dim::X}, Shape{2}, units::m);
  EXPECT_NO_THROW(target.slice({Dim::X, 1, 2}).assign(source));
}

TEST(VariableView, slice_assign_from_variable_full_slice_can_change_unit) {
  const auto source = makeVariable<double>(Dims{Dim::X}, Shape{2}, units::m);
  auto target = makeVariable<double>(Dims{Dim::X}, Shape{2});
  target.slice({Dim::X, 0, 2}).assign(source);
  EXPECT_NO_THROW(target.slice({Dim::X, 0, 2}).assign(source));
}

TEST(VariableView, slice_assign_from_variable_variance_fail) {
  const auto vals = makeVariable<double>(Dims{Dim::X}, Shape{1});
  const auto vals_vars =
      makeVariable<double>(Dimensions{Dim::X, 1}, Values{}, Variances{});

  auto target = makeVariable<double>(Dims{Dim::X}, Shape{2});
  EXPECT_THROW(target.slice({Dim::X, 1, 2}).assign(vals_vars),
               except::VariancesError);
  EXPECT_NO_THROW(target.slice({Dim::X, 1, 2}).assign(vals));

  target = makeVariable<double>(Dimensions{Dim::X, 2}, Values{}, Variances{});
  EXPECT_THROW(target.slice({Dim::X, 1, 2}).assign(vals),
               except::VariancesError);
  EXPECT_NO_THROW(target.slice({Dim::X, 1, 2}).assign(vals_vars));
}

TEST(VariableView, slice_assign_from_variable) {
  const auto source =
      makeVariable<double>(Dims{Dim::Y, Dim::X}, Shape{2, 2},
                           Values{11, 12, 21, 22}, Variances{33, 34, 43, 44});

  // We might want to mimick Python's __setitem__, but operator= would (and
  // should!?) assign the view contents, not the data.
  const Dimensions dims({{Dim::Y, 3}, {Dim::X, 3}});
  auto target = makeVariable<double>(Dimensions{dims}, Values{}, Variances{});
  target.slice({Dim::X, 0, 2}).slice({Dim::Y, 0, 2}).assign(source);
  EXPECT_EQ(target, makeVariable<double>(
                        Dimensions(dims), Values{11, 12, 0, 21, 22, 0, 0, 0, 0},
                        Variances{33, 34, 0, 43, 44, 0, 0, 0, 0}));

  target = makeVariable<double>(Dimensions{dims}, Values{}, Variances{});
  target.slice({Dim::X, 1, 3}).slice({Dim::Y, 0, 2}).assign(source);
  EXPECT_EQ(target, makeVariable<double>(
                        Dimensions(dims), Values{0, 11, 12, 0, 21, 22, 0, 0, 0},
                        Variances{0, 33, 34, 0, 43, 44, 0, 0, 0}));

  target = makeVariable<double>(Dimensions{dims}, Values{}, Variances{});
  target.slice({Dim::X, 0, 2}).slice({Dim::Y, 1, 3}).assign(source);
  EXPECT_EQ(target, makeVariable<double>(
                        Dimensions(dims), Values{0, 0, 0, 11, 12, 0, 21, 22, 0},
                        Variances{0, 0, 0, 33, 34, 0, 43, 44, 0}));

  target = makeVariable<double>(Dimensions{dims}, Values{}, Variances{});
  target.slice({Dim::X, 1, 3}).slice({Dim::Y, 1, 3}).assign(source);
  EXPECT_EQ(target, makeVariable<double>(
                        Dimensions(dims), Values{0, 0, 0, 0, 11, 12, 0, 21, 22},
                        Variances{0, 0, 0, 0, 33, 34, 0, 43, 44}));
}

TEST(VariableTest, reshape) {
  const auto var = makeVariable<double>(Dims{Dim::X, Dim::Y}, Shape{2, 3},
                                        units::m, Values{1, 2, 3, 4, 5, 6});

  ASSERT_EQ(var.reshape({Dim::Row, 6}),
            makeVariable<double>(Dims{Dim::Row}, Shape{6}, units::m,
                                 Values{1, 2, 3, 4, 5, 6}));
  ASSERT_EQ(var.reshape({{Dim::Row, 3}, {Dim::Z, 2}}),
            makeVariable<double>(Dims{Dim::Row, Dim::Z}, Shape{3, 2}, units::m,
                                 Values{1, 2, 3, 4, 5, 6}));
}

TEST(VariableTest, reshape_with_variance) {
  const auto var = makeVariable<double>(Dims{Dim::X, Dim::Y}, Shape{2, 3},
                                        Values{1, 2, 3, 4, 5, 6},
                                        Variances{7, 8, 9, 10, 11, 12});

  ASSERT_EQ(var.reshape({Dim::Row, 6}),
            makeVariable<double>(Dims{Dim::Row}, Shape{6},
                                 Values{1, 2, 3, 4, 5, 6},
                                 Variances{7, 8, 9, 10, 11, 12}));
  ASSERT_EQ(var.reshape({{Dim::Row, 3}, {Dim::Z, 2}}),
            makeVariable<double>(Dims{Dim::Row, Dim::Z}, Shape{3, 2},
                                 Values{1, 2, 3, 4, 5, 6},
                                 Variances{7, 8, 9, 10, 11, 12}));
}

TEST(VariableTest, reshape_temporary) {
  const auto var = makeVariable<double>(
      Dims{Dim::X, Dim::Row}, Shape{2, 4}, units::m,
      Values{1, 2, 3, 4, 5, 6, 7, 8}, Variances{9, 10, 11, 12, 13, 14, 15, 16});
  auto reshaped = sum(var, Dim::X).reshape({{Dim::Y, 2}, {Dim::Z, 2}});
  ASSERT_EQ(reshaped, makeVariable<double>(Dims{Dim::Y, Dim::Z}, Shape{2, 2},
                                           units::m, Values{6, 8, 10, 12},
                                           Variances{22, 24, 26, 28}));

  // This is not a temporary, we get a view into `var`.
  EXPECT_EQ(typeid(decltype(std::move(var).reshape({}))),
            typeid(VariableConstView));
}

TEST(VariableTest, reshape_fail) {
  auto var = makeVariable<double>(Dims{Dim::X, Dim::Y}, Shape{2, 3},
                                  Values{1, 2, 3, 4, 5, 6});
  EXPECT_THROW_MSG(var.reshape({Dim::Row, 5}), std::runtime_error,
                   "Cannot reshape to dimensions with different volume");
}

TEST(VariableTest, reshape_and_slice) {
  auto var = makeVariable<double>(
      Dims{Dim::Z}, Shape{16},
      Values{1, 2, 3, 4, 5, 6, 7, 8, 9, 10, 11, 12, 13, 14, 15, 16},
      Variances{17, 18, 19, 20, 21, 22, 23, 24, 25, 26, 27, 28, 29, 30, 31,
                32});

  auto slice = var.reshape({{Dim::X, 4}, {Dim::Y, 4}})
                   .slice({Dim::X, 1, 3})
                   .slice({Dim::Y, 1, 3});
  ASSERT_EQ(slice, makeVariable<double>(Dims{Dim::X, Dim::Y}, Shape{2, 2},
                                        Values{6, 7, 10, 11},
                                        Variances{22, 23, 26, 27}));

  Variable center = var.reshape({{Dim::X, 4}, {Dim::Y, 4}})
                        .slice({Dim::X, 1, 3})
                        .slice({Dim::Y, 1, 3})
                        .reshape({Dim::Z, 4});

  ASSERT_EQ(center,
            makeVariable<double>(Dims{Dim::Z}, Shape{4}, Values{6, 7, 10, 11},
                                 Variances{22, 23, 26, 27}));
}

TEST(VariableTest, reshape_mutable) {
  auto modified_original = makeVariable<double>(
      Dims{Dim::X, Dim::Y}, Shape{2, 3}, Values{1, 2, 3, 0, 5, 6});
  auto reference =
      makeVariable<double>(Dims{Dim::Row}, Shape{6}, Values{1, 2, 3, 0, 5, 6});

  auto var = makeVariable<double>(Dims{Dim::X, Dim::Y}, Shape{2, 3},
                                  Values{1, 2, 3, 4, 5, 6});

  auto view = var.reshape({Dim::Row, 6});
  view.values<double>()[3] = 0;

  ASSERT_EQ(view, reference);
  ASSERT_EQ(var, modified_original);
}

TEST(VariableTest, rename) {
  auto var = makeVariable<double>(Dims{Dim::X, Dim::Y}, Shape{2, 3},
                                  Values{1, 2, 3, 4, 5, 6},
                                  Variances{7, 8, 9, 10, 11, 12});
  const Variable expected(var.reshape({{Dim::X, 2}, {Dim::Z, 3}}));

  var.rename(Dim::Y, Dim::Z);
  ASSERT_EQ(var, expected);
}

TEST(Variable, access_typed_view) {
  auto var = makeVariable<double>(Dims{Dim::Y, Dim::X}, Shape{2, 3},
                                  Values{1, 2, 3, 4, 5, 6});
  const auto values =
      dynamic_cast<const variable::VariableConceptT<double> &>(var.data())
          .valuesView({{Dim::Y, 2}, {Dim::Z, 4}, {Dim::X, 3}});
  ASSERT_EQ(values.size(), 24);

  for (const auto z : {0, 1, 2, 3}) {
    EXPECT_EQ(values[3 * z + 0], 1);
    EXPECT_EQ(values[3 * z + 1], 2);
    EXPECT_EQ(values[3 * z + 2], 3);
  }
  for (const auto z : {0, 1, 2, 3}) {
    EXPECT_EQ(values[12 + 3 * z + 0], 4);
    EXPECT_EQ(values[12 + 3 * z + 1], 5);
    EXPECT_EQ(values[12 + 3 * z + 2], 6);
  }
}

TEST(Variable, access_typed_view_edges) {
  // If a variable contains bin edges we want to "skip" the last edge. Say bins
  // is in direction Y:
  auto var = makeVariable<double>(Dims{Dim::X, Dim::Y}, Shape{2, 3},
                                  Values{1, 2, 3, 4, 5, 6});
  const auto values =
      dynamic_cast<const variable::VariableConceptT<double> &>(var.data())
          .valuesView({{Dim::Y, 2}, {Dim::Z, 4}, {Dim::X, 2}});
  ASSERT_EQ(values.size(), 16);

  for (const auto z : {0, 1, 2, 3}) {
    EXPECT_EQ(values[2 * z + 0], 1);
    EXPECT_EQ(values[2 * z + 1], 4);
  }
  for (const auto z : {0, 1, 2, 3}) {
    EXPECT_EQ(values[8 + 2 * z + 0], 2);
    EXPECT_EQ(values[8 + 2 * z + 1], 5);
  }
}

TEST(EventsVariable, create) {
  const auto var = makeVariable<event_list<double>>(Dims{Dim::Y}, Shape{2});
  EXPECT_TRUE(contains_events(var));
  EXPECT_EQ(var.dims().volume(), 2);
}

TEST(EventsVariable, dtype) {
  const auto var = makeVariable<event_list<double>>(Dims{Dim::Y}, Shape{2});
  EXPECT_EQ(var.dtype(), dtype<event_list<double>>);
  EXPECT_EQ(var.data().dtype(), dtype<event_list<double>>);
}

TEST(EventsVariable, non_events_access_fail) {
  const auto var = makeVariable<event_list<double>>(Dims{Dim::Y}, Shape{2},
                                                    Values{}, Variances{});
  ASSERT_THROW(var.values<double>(), except::TypeError);
  ASSERT_THROW(var.variances<double>(), except::TypeError);
}

TEST(EventsVariable, access) {
  const auto var = makeVariable<event_list<double>>(Dims{Dim::Y}, Shape{2},
                                                    Values{}, Variances{});
  ASSERT_NO_THROW(var.values<event_list<double>>());
  ASSERT_NO_THROW(var.variances<event_list<double>>());
  const auto values = var.values<event_list<double>>();
  const auto variances = var.variances<event_list<double>>();
  ASSERT_EQ(values.size(), 2);
  EXPECT_TRUE(values[0].empty());
  EXPECT_TRUE(values[1].empty());
  ASSERT_EQ(variances.size(), 2);
  EXPECT_TRUE(variances[0].empty());
  EXPECT_TRUE(variances[1].empty());
}

TEST(EventsVariable, resize_events) {
  auto var = makeVariable<event_list<double>>(Dims{Dim::Y}, Shape{2});
  auto data = var.values<event_list<double>>();
  data[1] = {1, 2, 3};
}

TEST(EventsVariable, copy) {
  const auto a = make_events_var_2d_with_variances();

  Variable copy(a);
  EXPECT_EQ(a, copy);
}

TEST(EventsVariable, move) {
  auto a = make_events_var_2d_with_variances();

  Variable copy(a);
  Variable moved(std::move(copy));
  EXPECT_EQ(a, moved);
}

TEST(EventsVariable, slice) {
  auto var = makeVariable<event_list<double>>(Dims{Dim::Y}, Shape{4});
  auto data = var.values<event_list<double>>();
  data[0] = {1, 2, 3};
  data[1] = {1, 2};
  data[2] = {1};
  data[3] = {};
  auto slice = var.slice({Dim::Y, 1, 3});
  EXPECT_TRUE(contains_events(slice));
  EXPECT_EQ(slice.dims().volume(), 2);
  auto slice_data = slice.values<event_list<double>>();
  EXPECT_TRUE(equals(slice_data[0], {1, 2}));
  EXPECT_TRUE(equals(slice_data[1], {1}));
}

TEST(EventsVariable, slice_fail) {
  auto var = makeVariable<event_list<double>>(Dims{Dim::Y}, Shape{4});
  auto data = var.values<event_list<double>>();
  data[0] = {1, 2, 3};
  data[1] = {1, 2};
  data[2] = {1};
  data[3] = {};
  ASSERT_THROW(var.slice({Dim::X, 0}), except::DimensionNotFoundError);
  ASSERT_THROW(var.slice({Dim::X, 0, 1}), except::DimensionNotFoundError);
}

TEST(VariableTest, create_with_variance) {
  ASSERT_NO_THROW(makeVariable<double>(Values{1.0}, Variances{0.1}));
  ASSERT_NO_THROW(makeVariable<double>(Dims(), Shape(), units::m, Values{1.0},
                                       Variances{0.1}));
}

TEST(VariableTest, hasVariances) {
  ASSERT_FALSE(makeVariable<double>(Values{double{}}).hasVariances());
  ASSERT_FALSE(makeVariable<double>(Values{1.0}).hasVariances());
  ASSERT_TRUE(makeVariable<double>(Values{1.0}, Variances{0.1}).hasVariances());
  ASSERT_TRUE(makeVariable<double>(Dims(), Shape(), units::m, Values{1.0},
                                   Variances{0.1})
                  .hasVariances());
}

TEST(VariableTest, values_variances) {
  const auto var = makeVariable<double>(Values{1.0}, Variances{0.1});
  ASSERT_NO_THROW(var.values<double>());
  ASSERT_NO_THROW(var.variances<double>());
  ASSERT_TRUE(equals(var.values<double>(), {1.0}));
  ASSERT_TRUE(equals(var.variances<double>(), {0.1}));
}

template <typename Var> void test_set_variances(Var &var) {
  const auto v = var * (2.0 * units::one);
  var.setVariances(Variable(var));
  ASSERT_TRUE(equals(var.template variances<double>(), {1.0, 2.0, 3.0}));
  // Fail because `var` has variances (setVariances uses only the values)
  EXPECT_THROW(var.setVariances(var * (2.0 * units::one)),
               except::VariancesError);
  var.setVariances(v);
  ASSERT_TRUE(equals(var.template variances<double>(), {2.0, 4.0, 6.0}));

  Variable bad_dims(v);
  bad_dims.rename(Dim::X, Dim::Y);
  EXPECT_THROW(var.setVariances(bad_dims), except::DimensionMismatchError);

  Variable bad_unit(v);
  bad_unit.setUnit(units::s);
  EXPECT_THROW(var.setVariances(bad_unit), except::UnitError);

  EXPECT_THROW(var.setVariances(astype(v, dtype<float>)), except::TypeError);
}

TEST(VariableTest, set_variances) {
  Variable var = makeVariable<double>(Dims{Dim::X}, Shape{3}, units::m,
                                      Values{1.0, 2.0, 3.0});
  test_set_variances(var);
}

TEST(VariableTest, set_variances_moves) {
  Variable var = makeVariable<double>(Dims{Dim::X}, Shape{3});
  Variable variances(var);
  const auto ptr = variances.values<double>().data();
  var.setVariances(std::move(variances));
  EXPECT_EQ(var.variances<double>().data(), ptr);
}

TEST(VariableTest, set_variances_remove) {
  Variable var =
      makeVariable<double>(Dims{Dim::X}, Shape{3}, Values{}, Variances{});
  EXPECT_TRUE(var.hasVariances());
  EXPECT_NO_THROW(var.setVariances(Variable()));
  EXPECT_FALSE(var.hasVariances());
}

TEST(VariableViewTest, set_variances) {
  Variable var = makeVariable<double>(Dims{Dim::X}, Shape{3}, units::m,
                                      Values{1.0, 2.0, 3.0});
  auto view = VariableView(var);
  test_set_variances(view);
  EXPECT_THROW(
      var.slice({Dim::X, 0}).setVariances(Variable(var.slice({Dim::X, 0}))),
      except::VariancesError);
}

TEST(VariableViewTest, set_variances_slice_fail) {
  Variable var = makeVariable<double>(Dims{Dim::X}, Shape{3});
  EXPECT_THROW(
      var.slice({Dim::X, 0}).setVariances(Variable(var.slice({Dim::X, 0}))),
      except::VariancesError);
}

TEST(VariableViewTest, create_with_variance) {
  const auto var = makeVariable<double>(Dims{Dim::X}, Shape{2},
                                        Values{1.0, 2.0}, Variances{0.1, 0.2});
  ASSERT_NO_THROW(var.slice({Dim::X, 1, 2}));
  const auto slice = var.slice({Dim::X, 1, 2});
  ASSERT_TRUE(slice.hasVariances());
  ASSERT_EQ(slice.variances<double>().size(), 1);
  ASSERT_EQ(slice.variances<double>()[0], 0.2);
  const auto reference =
      makeVariable<double>(Dims{Dim::X}, Shape{1}, Values{2.0}, Variances{0.2});
  ASSERT_EQ(slice, reference);
}

TEST(VariableTest, variances_unsupported_type_fail) {
  ASSERT_NO_THROW(
      makeVariable<std::string>(Dims{Dim::X}, Shape{1}, Values{"a"}));
  ASSERT_THROW(makeVariable<std::string>(Dims{Dim::X}, Shape{1}, Values{"a"},
                                         Variances{"variances"}),
               except::VariancesError);
}

TEST(VariableTest, construct_view_dims) {
  auto var = makeVariable<double>(Dims{Dim::Y, Dim::X}, Shape{2l, 3l});
  Variable vv(var.slice({Dim::X, 0, 2}));
  ASSERT_NO_THROW(Variable(var.slice({Dim::X, 0, 2}), Dimensions(Dim::Y, 2)));
}

TEST(VariableTest, construct_mult_dev_unit) {
  Variable refDiv =
      makeVariable<float>(Dims(), Shape(), units::one / units::m, Values{1.0f});
  Variable refMult =
      makeVariable<int32_t>(Dims(), Shape(), units::kg, Values{1});
  EXPECT_EQ(1.0f / units::m, refDiv);
  EXPECT_EQ(int32_t(1) * units::kg, refMult);
}

TEST(VariableTest, datetime_dtype) {
<<<<<<< HEAD
  auto dt = makeVariable<std::chrono::system_clock::time_point>(Values{std::chrono::system_clock::time_point{}});
  EXPECT_EQ(dt.dtype(),  dtype<std::chrono::system_clock::time_point>); 
}

// TEST(VariableTest, datetime_variable) {
//   std::chrono::nanoseconds ns10;
//   ns10 = std::chrono::nanoseconds { 10 };
//   auto dt = makeVariable<std::chrono::system_clock::time_point>(Dims(), Shape(),
//                          units::ns, Values{std::chrono::system_clock::time_point{ns10}});
//   EXPECT_EQ(std::chrono::system_clock::time_point{ns10}*units::ns, dt)
// }

=======
  auto dt = makeVariable<std::chrono::system_clock::time_point>(
      Values{std::chrono::system_clock::time_point{}});
  EXPECT_EQ(dt.dtype(), dtype<std::chrono::system_clock::time_point>);
}

>>>>>>> 86f8b0af
TEST(VariableTest, construct_time_unit) {
  Variable refMult =
      makeVariable<int64_t>(Dims(), Shape(), units::ns, Values{1000});
  EXPECT_EQ(int64_t(1000) * units::ns, refMult);
}

template <class T> class AsTypeTest : public ::testing::Test {};

using type_pairs =
    ::testing::Types<std::pair<float, double>, std::pair<double, float>,
                     std::pair<int32_t, float>>;
TYPED_TEST_SUITE(AsTypeTest, type_pairs);

TYPED_TEST(AsTypeTest, variable_astype) {
  using T1 = typename TypeParam::first_type;
  using T2 = typename TypeParam::second_type;
  Variable var1;
  Variable var2;
  if constexpr (core::canHaveVariances<T1>() && core::canHaveVariances<T2>()) {
    var1 = makeVariable<T1>(Values{1}, Variances{1});
    var2 = makeVariable<T2>(Values{1}, Variances{1});
    ASSERT_EQ(astype(var1, core::dtype<T2>), var2);
  }
  var1 = makeVariable<T1>(Values{1});
  var2 = makeVariable<T2>(Values{1});
  ASSERT_EQ(astype(var1, core::dtype<T2>), var2);
  var1 =
      makeVariable<T1>(Dims{Dim::X}, Shape{3}, units::m, Values{1.0, 2.0, 3.0});
  var2 =
      makeVariable<T2>(Dims{Dim::X}, Shape{3}, units::m, Values{1.0, 2.0, 3.0});
  ASSERT_EQ(astype(var1, core::dtype<T2>), var2);
}

TEST(TransposeTest, make_transposed_2d) {
  auto var = makeVariable<double>(Dims{Dim::X, Dim::Y}, Shape{3, 2},
                                  Values{1, 2, 3, 4, 5, 6},
                                  Variances{11, 12, 13, 14, 15, 16});

  const auto constVar = Variable(var);

  auto ref = makeVariable<double>(Dims{Dim::Y, Dim::X}, Shape{2, 3},
                                  Values{1, 3, 5, 2, 4, 6},
                                  Variances{11, 13, 15, 12, 14, 16});
  EXPECT_EQ(var.transpose({Dim::Y, Dim::X}), ref);
  EXPECT_EQ(constVar.transpose({Dim::Y, Dim::X}), ref);

  EXPECT_THROW(constVar.transpose({Dim::Y, Dim::Z}), except::DimensionError);
  EXPECT_THROW(constVar.transpose({Dim::Y}), except::DimensionError);
  EXPECT_THROW(var.transpose({Dim::Y, Dim::Z}), except::DimensionError);
  EXPECT_THROW(var.transpose({Dim::Z}), except::DimensionError);
}

TEST(TransposeTest, make_transposed_multiple_d) {
  auto var = makeVariable<double>(Dims{Dim::X, Dim::Y, Dim::Z}, Shape{3, 2, 1},
                                  Values{1, 2, 3, 4, 5, 6},
                                  Variances{11, 12, 13, 14, 15, 16});

  const auto constVar = Variable(var);

  auto ref = makeVariable<double>(Dims{Dim::Y, Dim::Z, Dim::X}, Shape{2, 1, 3},
                                  Values{1, 3, 5, 2, 4, 6},
                                  Variances{11, 13, 15, 12, 14, 16});
  EXPECT_EQ(var.transpose({Dim::Y, Dim::Z, Dim::X}), ref);
  EXPECT_EQ(constVar.transpose({Dim::Y, Dim::Z, Dim::X}), ref);

  EXPECT_THROW(constVar.transpose({Dim::Y, Dim::Z}), except::DimensionError);
  EXPECT_THROW(constVar.transpose({Dim::Y}), except::DimensionError);
  EXPECT_THROW(var.transpose({Dim::Y, Dim::Z}), except::DimensionError);
  EXPECT_THROW(var.transpose({Dim::Z}), except::DimensionError);
}

TEST(TransposeTest, reverse) {
  Variable var = makeVariable<double>(Dims{Dim::X, Dim::Y}, Shape{3, 2},
                                      Values{1, 2, 3, 4, 5, 6},
                                      Variances{11, 12, 13, 14, 15, 16});
  const Variable constVar = makeVariable<double>(
      Dims{Dim::X, Dim::Y}, Shape{3, 2}, Values{1, 2, 3, 4, 5, 6},
      Variances{11, 12, 13, 14, 15, 16});
  auto ref = makeVariable<double>(Dims{Dim::Y, Dim::X}, Shape{2, 3},
                                  Values{1, 3, 5, 2, 4, 6},
                                  Variances{11, 13, 15, 12, 14, 16});
  auto tvar = var.transpose();
  auto tconstVar = constVar.transpose();
  static_assert(
      std::is_same_v<VariableConstView, std::decay_t<decltype(tconstVar)>>);
  static_assert(std::is_same_v<VariableView, decltype(tvar)>);
  EXPECT_EQ(tvar, ref);
  EXPECT_EQ(tconstVar, ref);
  auto tview = VariableView(var).transpose();
  auto tconstView = VariableConstView(constVar).transpose();
  static_assert(
      std::is_same_v<VariableConstView, std::decay_t<decltype(tconstView)>>);
  static_assert(std::is_same_v<VariableView, decltype(tview)>);
  EXPECT_EQ(tconstView, ref);
  EXPECT_EQ(tview, ref);
  auto v = makeVariable<double>(Dims{Dim::X, Dim::Y}, Shape{3, 2},
                                Values{1, 2, 3, 4, 5, 6},
                                Variances{11, 12, 13, 14, 15, 16})
               .transpose();
  static_assert(std::is_same_v<Variable, decltype(v)>);
  EXPECT_EQ(v, ref);

  EXPECT_EQ(var.transpose().transpose(), var);
  EXPECT_EQ(constVar.transpose().transpose(), var);

  Variable dummy = makeVariable<double>(Dims{Dim::Y, Dim::X}, Shape{2, 1},
                                        Values{0, 0}, Variances{1, 1});
  EXPECT_NO_THROW(tvar.slice({Dim::X, 0, 1}).assign(dummy));
}<|MERGE_RESOLUTION|>--- conflicted
+++ resolved
@@ -1107,26 +1107,11 @@
 }
 
 TEST(VariableTest, datetime_dtype) {
-<<<<<<< HEAD
-  auto dt = makeVariable<std::chrono::system_clock::time_point>(Values{std::chrono::system_clock::time_point{}});
-  EXPECT_EQ(dt.dtype(),  dtype<std::chrono::system_clock::time_point>); 
-}
-
-// TEST(VariableTest, datetime_variable) {
-//   std::chrono::nanoseconds ns10;
-//   ns10 = std::chrono::nanoseconds { 10 };
-//   auto dt = makeVariable<std::chrono::system_clock::time_point>(Dims(), Shape(),
-//                          units::ns, Values{std::chrono::system_clock::time_point{ns10}});
-//   EXPECT_EQ(std::chrono::system_clock::time_point{ns10}*units::ns, dt)
-// }
-
-=======
   auto dt = makeVariable<std::chrono::system_clock::time_point>(
       Values{std::chrono::system_clock::time_point{}});
   EXPECT_EQ(dt.dtype(), dtype<std::chrono::system_clock::time_point>);
 }
 
->>>>>>> 86f8b0af
 TEST(VariableTest, construct_time_unit) {
   Variable refMult =
       makeVariable<int64_t>(Dims(), Shape(), units::ns, Values{1000});
