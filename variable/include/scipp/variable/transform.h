--- conflicted
+++ resolved
@@ -479,17 +479,9 @@
     };
     if (begin.has_stride_zero()) {
       // The output has a dimension with stride zero so parallelization must
-<<<<<<< HEAD
-      // be done differently. Explicit and precise control of chunking is
-      // required to avoid multiple threads writing to the same output. Not
-      // implemented for now.
+      // be done differently. See parallelization in accumulate.h.
       auto indices = begin;
       auto end = std::move(begin);
-=======
-      // be done differently. See parallelization in accumulate.h.
-      auto indices = begin; // copy so that run doesn't modify begin
-      auto end = begin;
->>>>>>> 6b893cc0
       end.set_index(arg.size());
       run(indices, end);
     } else {
