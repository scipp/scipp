// SPDX-License-Identifier: GPL-3.0-or-later
// Copyright (c) 2020 Scipp contributors (https://github.com/scipp)
/// @file
/// @author Simon Heybrock
#pragma once

#include <optional>
#include <string>
#include <utility>
#include <vector>

#include <Eigen/Dense>

#include "variable_concept.h"

#include "scipp-variable_export.h"
#include "scipp/common/index.h"
#include "scipp/common/span.h"
#include "scipp/units/unit.h"

#include "scipp/core/dimensions.h"
#include "scipp/core/dtype.h"
#include "scipp/core/element_array.h"
#include "scipp/core/element_array_view.h"
#include "scipp/core/except.h"
#include "scipp/core/slice.h"
#include "scipp/core/tag_util.h"

#include "scipp/variable/variable_keyword_arg_constructor.h"

namespace scipp::dataset {
class DataArrayConstView;
template <class T> typename T::view_type makeViewItem(T &);
} // namespace scipp::dataset

namespace scipp::variable {

namespace detail {
void expect0D(const Dimensions &dims);
} // namespace detail

class Variable;
class VariableConstView;
class VariableView;

namespace detail {
template <class T> struct default_init {
  static T value() { return T(); }
};
// Eigen does not zero-initialize matrices (vectors), which is a recurrent
// source of bugs. Variable does zero-init instead.
template <class T, int Rows, int Cols>
struct default_init<Eigen::Matrix<T, Rows, Cols>> {
  static Eigen::Matrix<T, Rows, Cols> value() {
    return Eigen::Matrix<T, Rows, Cols>::Zero();
  }
};
} // namespace detail

template <class T, class... Ts> Variable makeVariable(Ts &&... ts);

/// Variable is a type-erased handle to any data structure representing a
/// multi-dimensional array. In addition it has a unit and a set of dimension
/// labels.
class SCIPP_VARIABLE_EXPORT Variable {
public:
  using const_view_type = VariableConstView;
  using view_type = VariableView;

  Variable() = default;
  explicit Variable(const VariableConstView &slice);
  Variable(const Variable &parent, const Dimensions &dims);
  Variable(const VariableConstView &parent, const Dimensions &dims);
  Variable(const Variable &parent, VariableConceptHandle data);
  template <class T>
  Variable(const units::Unit unit, const Dimensions &dimensions, T values,
           std::optional<T> variances);
  template <class T, class U>
  explicit Variable(const boost::units::quantity<T, U> &quantity)
      : Variable(quantity.value() * units::Unit(T{})) {}

  /// Keyword-argument constructor.
  ///
  /// This is equivalent to `makeVariable`, except that the dtype is passed at
  /// runtime as first argument instead of a template argument. `makeVariable`
  /// should be prefered where possible, since it generates less code.
  template <class... Ts> Variable(const DType &type, Ts &&... args);

  explicit operator bool() const noexcept { return m_object.operator bool(); }
  Variable operator~() const;

  units::Unit unit() const { return m_unit; }
  void setUnit(const units::Unit &unit) { m_unit = unit; }
  constexpr void expectCanSetUnit(const units::Unit &) const noexcept {}

  Dimensions dims() const && { return m_object->dims(); }
  const Dimensions &dims() const & { return m_object->dims(); }
  void setDims(const Dimensions &dimensions);

  DType dtype() const noexcept { return data().dtype(); }

  bool hasVariances() const noexcept { return data().hasVariances(); }

  template <class T> auto values() const { return scipp::span(cast<T>()); }
  template <class T> auto values() { return scipp::span(cast<T>()); }
  template <class T> auto variances() const {
    return scipp::span(cast<T>(true));
  }
  template <class T> auto variances() { return scipp::span(cast<T>(true)); }
  template <class T> const auto &value() const {
    detail::expect0D(dims());
    return values<T>()[0];
  }
  template <class T> const auto &variance() const {
    detail::expect0D(dims());
    return variances<T>()[0];
  }
  template <class T> auto &value() {
    detail::expect0D(dims());
    return values<T>()[0];
  }
  template <class T> auto &variance() {
    detail::expect0D(dims());
    return variances<T>()[0];
  }

  // ATTENTION: It is really important to avoid any function returning a
  // (Const)VariableView for rvalue Variable. Otherwise the resulting slice
  // will point to free'ed memory.
  VariableConstView slice(const Slice slice) const &;
  Variable slice(const Slice slice) const &&;
  VariableView slice(const Slice slice) &;
  Variable slice(const Slice slice) &&;

  VariableConstView reshape(const Dimensions &dims) const &;
  VariableView reshape(const Dimensions &dims) &;
  // Note: Do we have to delete the `const &&` version? Consider
  //   const Variable var;
  //   std::move(var).reshape({});
  // This calls `reshape() const &` but in this case it is not a temporary and
  // will not go out of scope, so that is ok (unless someone changes var and
  // expects the reshaped view to be still valid).
  Variable reshape(const Dimensions &dims) &&;

  VariableConstView transpose(const std::vector<Dim> &dims = {}) const &;
  VariableView transpose(const std::vector<Dim> &dims = {}) &;
  // Note: the same issue as for reshape above
  Variable transpose(const std::vector<Dim> &dims = {}) &&;
  void rename(const Dim from, const Dim to);

  bool operator==(const VariableConstView &other) const;
  bool operator!=(const VariableConstView &other) const;
  Variable operator-() const;

  Variable &operator+=(const VariableConstView &other) &;
  Variable &operator-=(const VariableConstView &other) &;
  Variable &operator*=(const VariableConstView &other) &;
  Variable &operator/=(const VariableConstView &other) &;

  Variable &operator|=(const VariableConstView &other) &;
  Variable &operator&=(const VariableConstView &other) &;
  Variable &operator^=(const VariableConstView &other) &;

  const VariableConcept &data() const && = delete;
  const VariableConcept &data() const & { return *m_object; }
  VariableConcept &data() && = delete;
  VariableConcept &data() & { return *m_object; }

  void setVariances(Variable v);

private:
  template <class... Ts, class... Args>
  static Variable construct(const DType &type, Args &&... args);

  template <class T>
  const element_array<T> &cast(const bool variances = false) const;
  template <class T> element_array<T> &cast(const bool variances = false);

  units::Unit m_unit;
  VariableConceptHandle m_object;
};

/// Factory function for Variable supporting "keyword arguments"
///
/// Two styles are supported:
///     makeVariable<ElementType>(Dims, Shape, Unit, Values<T1>, Variances<T2>)
/// or
///     makeVariable<ElementType>(Dimensions, Unit, Values<T1>, Variances<T2>)
/// Unit, Values, or Variances can be omitted. The order of arguments is
/// arbitrary.
/// Example:
///     makeVariable<float>(units::kg,
///     Shape{1, 2}, Dims{Dim::X, Dim::Y}, Values{3, 4}).
///
/// Relation between Dims, Shape, Dimensions and actual data are as follows:
/// 1. If neither Values nor Variances are provided, resulting Variable contains
///    ONLY values of corresponding length.
/// 2. The Variances can't be provided without any Values.
/// 3. Non empty Values and/or Variances must be consistent with shape.
/// 4. If empty Values and/or Variances are provided, resulting Variable
///    contains default initialized Values and/or Variances, the way to make
///    Variable which contains both Values and Variances given length
///    uninitialised is:
///        makeVariable<T>(Dims{Dim::X}, Shape{5}, Values{}, Variances{});
template <class T, class... Ts> Variable makeVariable(Ts &&... ts) {
  detail::ArgParser<T> parser;
  (parser.parse(std::forward<Ts>(ts)), ...);
  return std::make_from_tuple<Variable>(std::move(parser.args));
}

template <class... Ts, class... Args>
Variable Variable::construct(const DType &type, Args &&... args) {
  std::array vars{core::dtype<Ts> == type
                      ? makeVariable<Ts>(std::forward<Args>(args)...)
                      : Variable()...};
  for (auto &var : vars)
    if (var)
      return std::move(var);
  throw except::TypeError("Unsupported dtype.");
}

template <class... Ts>
Variable::Variable(const DType &type, Ts &&... args)
    : Variable{
          construct<double, float, int64_t, int32_t, bool, Eigen::Vector3d,
<<<<<<< HEAD
                    Eigen::Quaterniond, std::string, scipp::core::time_point,
                    event_list<double>, event_list<float>, event_list<int64_t>,
                    event_list<int32_t>, event_list<scipp::core::time_point>>(
              type, std::forward<Ts>(args)...)} {}
=======
                    Eigen::Matrix3d, std::string, event_list<double>,
                    event_list<float>, event_list<int64_t>,
                    event_list<int32_t>>(type, std::forward<Ts>(args)...)} {}
>>>>>>> b927ad14

/// Non-mutable view into (a subset of) a Variable.
class SCIPP_VARIABLE_EXPORT VariableConstView {
public:
  using value_type = Variable;

  VariableConstView() = default;
  VariableConstView(const Variable &variable) : m_variable(&variable) {}
  VariableConstView(const Variable &variable, const Dimensions &dims);
  VariableConstView(const Variable &variable, const Dim dim,
                    const scipp::index begin, const scipp::index end = -1);
  VariableConstView(const VariableConstView &slice, const Dim dim,
                    const scipp::index begin, const scipp::index end = -1);

  explicit operator bool() const noexcept {
    return m_variable && m_variable->operator bool();
  }

  auto operator~() const { return m_variable->operator~(); }

  VariableConstView slice(const Slice slice) const;

  VariableConstView transpose(const std::vector<Dim> &dims = {}) const;
  // Note the return type. Reshaping a non-contiguous slice cannot return a
  // slice in general so we must return a copy of the data.
  Variable reshape(const Dimensions &dims) const;

  units::Unit unit() const { return m_variable->unit(); }

  // Note: Returning by value to avoid issues with referencing a temporary
  // (VariableView is returned by-value from DatasetSlice).
  Dimensions dims() const { return data().dims(); }

  std::vector<scipp::index> strides() const;

  DType dtype() const noexcept { return m_variable->dtype(); }

  const VariableConcept &data() const && = delete;
  const VariableConcept &data() const & {
    return m_view ? *m_view : m_variable->data();
  }

  bool hasVariances() const noexcept { return m_variable->hasVariances(); }

  // Note: This return a view object (a ElementArrayView) that does reference
  // members owner by *this. Therefore we can support this even for
  // temporaries and we do not need to delete the rvalue overload, unlike for
  // many other methods. The data is owned by the underlying variable so it
  // will not be deleted even if *this is a temporary and gets deleted.
  template <class T> auto values() const { return cast<T>(); }
  template <class T> auto variances() const { return castVariances<T>(); }
  template <class T> const auto &value() const {
    detail::expect0D(dims());
    return values<T>()[0];
  }
  template <class T> const auto &variance() const {
    detail::expect0D(dims());
    return variances<T>()[0];
  }

  bool operator==(const VariableConstView &other) const;
  bool operator!=(const VariableConstView &other) const;
  Variable operator-() const;

  auto &underlying() const { return *m_variable; }

protected:
  friend class Variable;

  template <class T> const ElementArrayView<const T> cast() const;
  template <class T> const ElementArrayView<const T> castVariances() const;

  const Variable *m_variable{nullptr};
  VariableConceptHandle m_view;
};

/** Mutable view into (a subset of) a Variable.
 *
 * By inheriting from VariableConstView any code that works for
 * VariableConstView will automatically work also for this mutable variant.*/
class SCIPP_VARIABLE_EXPORT VariableView : public VariableConstView {
public:
  VariableView() = default;
  VariableView(Variable &variable)
      : VariableConstView(variable), m_mutableVariable(&variable) {}
  VariableView(Variable &variable, const Dimensions &dims);
  VariableView(Variable &variable, const Dim dim, const scipp::index begin,
               const scipp::index end = -1);
  VariableView(const VariableView &slice, const Dim dim,
               const scipp::index begin, const scipp::index end = -1);

  VariableView slice(const Slice slice) const;

  VariableView transpose(const std::vector<Dim> &dims = {}) const;

  using VariableConstView::data;

  VariableConcept &data() const && = delete;
  VariableConcept &data() const & {
    return m_view ? *m_view : m_mutableVariable->data();
  }

  // Note: No need to delete rvalue overloads here, see VariableConstView.
  template <class T> auto values() const { return cast<T>(); }
  template <class T> auto variances() const { return castVariances<T>(); }
  template <class T> auto &value() const {
    detail::expect0D(dims());
    return values<T>()[0];
  }
  template <class T> auto &variance() const {
    detail::expect0D(dims());
    return variances<T>()[0];
  }

  // Note: We want to support things like `var(Dim::X, 0) += var2`, i.e., when
  // the left-hand-side is a temporary. This is ok since data is modified in
  // underlying Variable. However, we do not return the typical `VariableView
  // &` from these operations since that could reference a temporary. Due to the
  // way Python implements things like __iadd__ we must return an object
  // referencing the data though. We therefore return by value (this is not for
  // free since it involves a memory allocation but is probably relatively cheap
  // compared to other things). If the return by value turns out to be a
  // performance issue, another option is to have overloads for *this of types
  // `&` and `&&` with distinct return types (by reference in the first case, by
  // value in the second). In principle we may also change the implementation of
  // the Python exports to return `a` after calling `a += b` instead of
  // returning `a += b` but I am not sure how Pybind11 handles object lifetimes
  // (would this suffer from the same issue?).
  template <class T> VariableView assign(const T &other) const;

  VariableView operator+=(const VariableConstView &other) const;
  VariableView operator-=(const VariableConstView &other) const;
  VariableView operator*=(const VariableConstView &other) const;
  VariableView operator/=(const VariableConstView &other) const;

  VariableView operator|=(const VariableConstView &other) const;
  VariableView operator&=(const VariableConstView &other) const;
  VariableView operator^=(const VariableConstView &other) const;

  void setVariances(Variable v) const;

  void setUnit(const units::Unit &unit) const;
  void expectCanSetUnit(const units::Unit &unit) const;
  scipp::index size() const { return data().size(); }

private:
  friend class Variable;
  friend class dataset::DataArrayConstView;
  template <class T> friend typename T::view_type dataset::makeViewItem(T &);

  // For internal use in DataArrayConstView.
  explicit VariableView(VariableConstView &&base)
      : VariableConstView(std::move(base)), m_mutableVariable{nullptr} {}

  template <class T> ElementArrayView<T> cast() const;
  template <class T> ElementArrayView<T> castVariances() const;

  Variable *m_mutableVariable{nullptr};
};

SCIPP_VARIABLE_EXPORT Variable copy(const VariableConstView &var);

SCIPP_VARIABLE_EXPORT bool contains_events(const VariableConstView &var);

} // namespace scipp::variable

namespace scipp {
using variable::Dims;
using variable::makeVariable;
using variable::Shape;
using variable::Values;
using variable::Variable;
using variable::VariableConstView;
using variable::VariableView;
using variable::Variances;
} // namespace scipp<|MERGE_RESOLUTION|>--- conflicted
+++ resolved
@@ -223,16 +223,10 @@
 Variable::Variable(const DType &type, Ts &&... args)
     : Variable{
           construct<double, float, int64_t, int32_t, bool, Eigen::Vector3d,
-<<<<<<< HEAD
-                    Eigen::Quaterniond, std::string, scipp::core::time_point,
+                    Eigen::Matrix3d, std::string, scipp::core::time_point,
                     event_list<double>, event_list<float>, event_list<int64_t>,
                     event_list<int32_t>, event_list<scipp::core::time_point>>(
               type, std::forward<Ts>(args)...)} {}
-=======
-                    Eigen::Matrix3d, std::string, event_list<double>,
-                    event_list<float>, event_list<int64_t>,
-                    event_list<int32_t>>(type, std::forward<Ts>(args)...)} {}
->>>>>>> b927ad14
 
 /// Non-mutable view into (a subset of) a Variable.
 class SCIPP_VARIABLE_EXPORT VariableConstView {
