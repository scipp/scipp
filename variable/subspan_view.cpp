--- conflicted
+++ resolved
@@ -32,16 +32,6 @@
 template <class T>
 auto make_subspans(T *base, const Variable &indices,
                    const scipp::index stride) {
-<<<<<<< HEAD
-  const auto &offset = indices.values<scipp::index_pair>();
-  const auto len = offset.size();
-  std::vector<span<T>> spans;
-  spans.reserve(len);
-  for (scipp::index i = 0; i < len; ++i)
-    spans.emplace_back(scipp::span(base + stride * offset[i].first,
-                                   base + stride * offset[i].second));
-  return spans;
-=======
   const auto spans = variable::transform<scipp::index_pair>(
       indices, overloaded{core::transform_flags::expect_no_variance_arg<0>,
                           [](const units::Unit &) { return units::one; },
@@ -53,7 +43,6 @@
   // TODO This is slightly backwards: Extract span from variable, just to put
   // them into another one in make_subspan_view.
   return std::vector<span<T>>(vals.begin(), vals.end());
->>>>>>> 75d2704c
 }
 
 template <class T, class Var, class ValuesMaker, class VariancesMaker>
